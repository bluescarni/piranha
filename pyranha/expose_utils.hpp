/* Copyright 2009-2016 Francesco Biscani (bluescarni@gmail.com)

This file is part of the Piranha library.

The Piranha library is free software; you can redistribute it and/or modify
it under the terms of either:

  * the GNU Lesser General Public License as published by the Free
    Software Foundation; either version 3 of the License, or (at your
    option) any later version.

or

  * the GNU General Public License as published by the Free Software
    Foundation; either version 3 of the License, or (at your option) any
    later version.

or both in parallel, as here.

The Piranha library is distributed in the hope that it will be useful, but
WITHOUT ANY WARRANTY; without even the implied warranty of MERCHANTABILITY
or FITNESS FOR A PARTICULAR PURPOSE.  See the GNU General Public License
for more details.

You should have received copies of the GNU General Public License and the
GNU Lesser General Public License along with the Piranha library.  If not,
see https://www.gnu.org/licenses/. */

#ifndef PYRANHA_EXPOSE_UTILS_HPP
#define PYRANHA_EXPOSE_UTILS_HPP

#include "python_includes.hpp"

#include <boost/python/class.hpp>
#include <boost/python/def.hpp>
#include <boost/python/dict.hpp>
#include <boost/python/errors.hpp>
#include <boost/python/extract.hpp>
#include <boost/python/handle.hpp>
#include <boost/python/import.hpp>
#include <boost/python/init.hpp>
#include <boost/python/list.hpp>
#include <boost/python/object.hpp>
#include <boost/python/operators.hpp>
#include <boost/python/return_arg.hpp>
#include <boost/python/stl_iterator.hpp>
#include <boost/python/tuple.hpp>
#include <cstddef>
#include <limits>
#include <sstream>
#include <string>
#include <tuple>
#include <type_traits>
#include <typeindex>
#include <typeinfo>
#include <unordered_map>
#include <utility>
#include <vector>

#include "../src/detail/demangle.hpp"
#include "../src/detail/sfinae_types.hpp"
#include "../src/detail/type_in_tuple.hpp"
#include "../src/invert.hpp"
#include "../src/lambdify.hpp"
#include "../src/math.hpp"
#include "../src/mp_integer.hpp"
#include "../src/mp_rational.hpp"
#include "../src/pow.hpp"
#include "../src/power_series.hpp"
#include "../src/real.hpp"
#include "../src/serialization.hpp"
#include "../src/series.hpp"
#include "../src/type_traits.hpp"
#include "type_system.hpp"

namespace pyranha
{

namespace bp = boost::python;

// Generic pickle support via Boost serialization.
template <typename Series>
struct generic_pickle_suite : bp::pickle_suite {
    static bp::tuple getinitargs(const Series &)
    {
        return bp::make_tuple();
    }
    static bp::tuple getstate(const Series &s)
    {
        std::stringstream ss;
        boost::archive::text_oarchive oa(ss);
        oa << s;
        return bp::make_tuple(ss.str());
    }
    static void setstate(Series &s, bp::tuple state)
    {
        if (bp::len(state) != 1) {
            ::PyErr_SetString(PyExc_ValueError, "the 'state' tuple must have exactly one element");
            bp::throw_error_already_set();
        }
        std::string st = bp::extract<std::string>(state[0]);
        std::stringstream ss;
        ss.str(st);
        boost::archive::text_iarchive ia(ss);
        ia >> s;
    }
};

// Counter of exposed types, used for naming said types.
extern std::size_t exposed_types_counter;

// Expose class with a default constructor and map it into the pyranha type system.
template <typename T>
inline bp::class_<T> expose_class()
{
    const auto t_idx = std::type_index(typeid(T));
    if (et_map.find(t_idx) != et_map.end()) {
        // NOTE: it is ok here and elsewhere to use c_str(), as PyErr_SetString will convert the second argument to a
        // Python
        // string object.
        ::PyErr_SetString(
            PyExc_RuntimeError,
<<<<<<< HEAD
            (std::string("the C++ type '") + demangled_type_name(t_idx) + "' has already been exposed").c_str());
=======
            (std::string("the C++ type '") + piranha::detail::demangle(t_idx) + "' has already been exposed").c_str());
>>>>>>> b1a8cb6d
        bp::throw_error_already_set();
    }
    bp::class_<T> class_inst((std::string("_exposed_type_") + std::to_string(exposed_types_counter)).c_str(),
                             bp::init<>());
    ++exposed_types_counter;
    // NOTE: class_ inherits from bp::object, here the "call operator" of a class type will construct an instance
    // of that object. We then get the Python type out of that. It seems like another possible way of achieving
    // this is directly through the class' attributes:
    // http://stackoverflow.com/questions/17968091/boostpythonclass-programatically-obtaining-the-class-name
    auto ptr = ::PyObject_Type(class_inst().ptr());
    if (!ptr) {
        ::PyErr_SetString(PyExc_RuntimeError, "cannot extract the Python type of an instantiated class");
        bp::throw_error_already_set();
    }
    // This is always a new reference being returned.
    auto type_object = bp::object(bp::handle<>(ptr));
    // Map the C++ type to the Python type.
    et_map[t_idx] = type_object;
    return class_inst;
}

// for_each tuple algorithm.
template <typename Tuple, typename Op, std::size_t B = 0u, std::size_t E = std::tuple_size<Tuple>::value,
          typename = void>
static void tuple_for_each(const Tuple &t, const Op &op, typename std::enable_if<B != E>::type * = nullptr)
{
    op(std::get<B>(t));
    static_assert(B != std::numeric_limits<std::size_t>::max(), "Overflow error.");
    tuple_for_each<Tuple, Op, static_cast<std::size_t>(B + std::size_t(1)), E>(t, op);
}

template <typename Tuple, typename Op, std::size_t B = 0u, std::size_t E = std::tuple_size<Tuple>::value,
          typename = void>
static void tuple_for_each(const Tuple &, const Op &, typename std::enable_if<B == E>::type * = nullptr)
{
}

struct NullHook {
    template <typename T>
    void operator()(bp::class_<T> &) const
    {
    }
};

// Generic copy wrappers.
template <typename S>
inline S generic_copy_wrapper(const S &s)
{
    return s;
}

template <typename S>
inline S generic_deepcopy_wrapper(const S &s, bp::dict)
{
    return s;
}

// Generic evaluate wrapper.
template <typename S, typename T>
inline auto generic_evaluate_wrapper(const S &s, bp::dict dict, const T &)
    -> decltype(piranha::math::evaluate(s, std::declval<std::unordered_map<std::string, T>>()))
{
    std::unordered_map<std::string, T> cpp_dict;
    bp::stl_input_iterator<std::string> it(dict), end;
    for (; it != end; ++it) {
        cpp_dict[*it] = bp::extract<T>(dict[*it])();
    }
    return piranha::math::evaluate(s, cpp_dict);
}

// Generic lambdify wrapper.
// NOTE: need to reason about thread safety here. Lambdified objects are not thread safe,
// but separate lambdified objects could be used from different threads and we need to protect
// access to the python interpreter.
template <typename S, typename U>
inline auto generic_lambdify_wrapper(const S &s, bp::list l, bp::dict d, const U &) ->
    // NOTE: the extra map does not contribute to type determination.
    decltype(piranha::math::lambdify<U>(s, {}))
{
    // First extract the names.
    bp::stl_input_iterator<std::string> it_l(l), end_l;
    std::vector<std::string> names(it_l, end_l);
    // Next the extra map.
    bp::object deepcopy = bp::import("copy").attr("deepcopy");
    using l_type = decltype(piranha::math::lambdify<U>(s, names));
    using em_type = typename l_type::extra_map_type;
    em_type extra_map;
    bp::stl_input_iterator<std::string> it_d(d), end_d;
    for (; it_d != end_d; ++it_d) {
        // Get the string.
        std::string str = *it_d;
        // Make a deep copy of the mapped function.
        bp::object f_copy = deepcopy(bp::object(d[str]));
        // Write a wrapper for the copy of the mapped function.
        auto cpp_func = [f_copy](const std::vector<U> &v) -> U {
            // We will transform the input vector into a list before
            // feeding it into the Python function.
            // NOTE: here probably a NumPy array would be better.
            bp::list tmp;
            for (const auto &value : v) {
                tmp.append(value);
            }
            // Execute the Python function and try to extract the
            // return value of type U.
            return bp::extract<U>(f_copy(tmp));
        };
        // Map s to cpp_func.
        extra_map.emplace(std::move(str), std::move(cpp_func));
    }
    return piranha::math::lambdify<U>(s, names, extra_map);
}

template <typename T, typename U>
inline auto lambdified_call_operator(piranha::math::lambdified<T, U> &l, bp::object o) -> decltype(l({}))
{
    bp::stl_input_iterator<U> it(o), end;
    std::vector<U> values(it, end);
    return l(values);
}

template <typename T, typename U>
inline std::string lambdified_repr(const piranha::math::lambdified<T, U> &l)
{
    std::ostringstream oss;
    oss << "Lambdified object: " << l.get_evaluable() << '\n';
    oss << "Evaluation variables: [";
    const auto size = l.get_names().size();
    for (decltype(l.get_names().size()) i = 0u; i < size; ++i) {
        oss << '"' << l.get_names()[i] << '"';
        if (i != size - 1u) {
            oss << ',';
        }
    }
    oss << "]\n";
    oss << "Symbols in the extra map: [";
    const auto en = l.get_extra_names();
    for (decltype(en.size()) i = 0u; i < en.size(); ++i) {
        oss << '"' << en[i] << '"';
        if (i != en.size() - 1u) {
            oss << ',';
        }
    }
    oss << ']';
    return oss.str();
}

// Generic wrapper for the lambdified class.
extern std::size_t lambdified_counter;

template <typename S, typename U>
inline void generic_expose_lambdified()
{
    using l_type = piranha::math::lambdified<S, U>;
    bp::class_<l_type> class_inst((std::string("_lambdified_") + std::to_string(lambdified_counter)).c_str(),
                                  bp::no_init);
    // Expose copy/deepcopy.
    class_inst.def("__copy__", generic_copy_wrapper<l_type>);
    class_inst.def("__deepcopy__", generic_deepcopy_wrapper<l_type>);
    // The call operator.
    class_inst.def("__call__", lambdified_call_operator<S, U>);
    // The repr.
    class_inst.def("__repr__", lambdified_repr<S, U>);
    // Update the exposition counter.
    ++lambdified_counter;
}

// Generic canonical transformation wrapper.
// NOTE: last param is dummy to let the Boost.Python type system to pick the correct type.
template <typename S>
inline bool generic_canonical_wrapper(bp::list new_p, bp::list new_q, bp::list p_list, bp::list q_list, const S &)
{
    bp::stl_input_iterator<S> begin_new_p(new_p), end_new_p;
    bp::stl_input_iterator<S> begin_new_q(new_q), end_new_q;
    bp::stl_input_iterator<std::string> begin_p(p_list), end_p;
    bp::stl_input_iterator<std::string> begin_q(q_list), end_q;
    return piranha::math::transformation_is_canonical(
        std::vector<S>(begin_new_p, end_new_p), std::vector<S>(begin_new_q, end_new_q),
        std::vector<std::string>(begin_p, end_p), std::vector<std::string>(begin_q, end_q));
}

// Generic Poisson bracket wrapper.
template <typename S>
inline auto generic_pbracket_wrapper(const S &s1, const S &s2, bp::list p_list, bp::list q_list)
    -> decltype(piranha::math::pbracket(s1, s2, {}, {}))
{
    bp::stl_input_iterator<std::string> begin_p(p_list), end_p;
    bp::stl_input_iterator<std::string> begin_q(q_list), end_q;
    return piranha::math::pbracket(s1, s2, std::vector<std::string>(begin_p, end_p),
                                   std::vector<std::string>(begin_q, end_q));
}

// Generic degree wrappers.
template <typename S>
inline auto generic_degree_wrapper(const S &s) -> decltype(piranha::math::degree(s))
{
    return piranha::math::degree(s);
}

template <typename S>
inline auto generic_partial_degree_wrapper(const S &s, bp::list l)
    -> decltype(piranha::math::degree(s, std::vector<std::string>{}))
{
    bp::stl_input_iterator<std::string> begin(l), end;
    return piranha::math::degree(s, std::vector<std::string>(begin, end));
}

template <typename S>
inline auto generic_ldegree_wrapper(const S &s) -> decltype(piranha::math::ldegree(s))
{
    return piranha::math::ldegree(s);
}

template <typename S>
inline auto generic_partial_ldegree_wrapper(const S &s, bp::list l)
    -> decltype(piranha::math::ldegree(s, std::vector<std::string>{}))
{
    bp::stl_input_iterator<std::string> begin(l), end;
    return piranha::math::ldegree(s, std::vector<std::string>(begin, end));
}

// Generic latex representation wrapper.
template <typename S>
inline std::string generic_latex_wrapper(const S &s)
{
    std::ostringstream oss;
    s.print_tex(oss);
    return oss.str();
}

// A simple wrapper for in-place division. We need this because Boost.Python does not expose correctly
// in-place division in Python 3.
// https://svn.boost.org/trac/boost/ticket/11797
template <typename T, typename U>
inline T &generic_in_place_division_wrapper(T &n, const U &d)
{
    return n /= d;
}

// Utility function to check if object is callable. Will throw TypeError if not.
inline void check_callable(bp::object func)
{
#if PY_MAJOR_VERSION < 3
    bp::object builtin_module = bp::import("__builtin__");
    if (!builtin_module.attr("callable")(func)) {
        ::PyErr_SetString(PyExc_TypeError, "object is not callable");
        bp::throw_error_already_set();
    }
#else
    // This will throw on failure.
    try {
        bp::object call_method = func.attr("__call__");
        (void)call_method;
    } catch (...) {
        // NOTE: it seems like it is ok to overwrite the global error status of Python here,
        // after it has already been set by Boost.Python via the exception thrown above.
        ::PyErr_SetString(PyExc_TypeError, "object is not callable");
        bp::throw_error_already_set();
    }
#endif
}

// Various generic utils for differentiation.
// NOTE: here it is important to keep the member/free distinction because of the special semantics of partial.
template <typename S>
inline auto generic_partial_wrapper(const S &s, const std::string &name) -> decltype(piranha::math::partial(s, name))
{
    return piranha::math::partial(s, name);
}

template <typename S>
inline auto generic_partial_member_wrapper(const S &s, const std::string &name) -> decltype(s.partial(name))
{
    return s.partial(name);
}

// NOTE: here we need to take care of multithreading in the future. We need to check at least that:
// - the check and copy are thread-safe,
// - calling the function itself is thread-safe (e.g., if pbracket one day gets parallelised we might
//   end up calling func from multiple C++ threads at the same time).
// Note that the issue here is calling the same Python interpreter from multiple C++ threads of which
// the interpreter knows nothing.
template <typename S>
inline void generic_register_custom_derivative_wrapper(const std::string &name, bp::object func)
{
    using partial_type = decltype(std::declval<const S &>().partial(std::string()));
    check_callable(func);
    // Make a deep copy.
    bp::object deepcopy = bp::import("copy").attr("deepcopy");
    bp::object f_copy = deepcopy(func);
    S::register_custom_derivative(
        name, [f_copy](const S &s) -> partial_type { return bp::extract<partial_type>(f_copy(s)); });
}

// Generic series exposer.
template <template <typename...> class Series, typename Descriptor, std::size_t Begin = 0u,
          std::size_t End = std::tuple_size<typename Descriptor::params>::value, typename CustomHook = NullHook>
class series_exposer
{
    using params = typename Descriptor::params;
    // Detect the presence of interoperable types.
    PIRANHA_DECLARE_HAS_TYPEDEF(interop_types);
    // Detect the presence of pow types.
    PIRANHA_DECLARE_HAS_TYPEDEF(pow_types);
    // Detect the presence of evaluation types.
    PIRANHA_DECLARE_HAS_TYPEDEF(eval_types);
    // Detect the presence of substitution types.
    PIRANHA_DECLARE_HAS_TYPEDEF(subs_types);
    // Detect the presence of degree truncation types.
    PIRANHA_DECLARE_HAS_TYPEDEF(degree_truncation_types);
    // Expose constructor conditionally.
    template <typename U, typename T>
    static void expose_ctor(bp::class_<T> &cl,
                            typename std::enable_if<std::is_constructible<T, U>::value>::type * = nullptr)
    {
        cl.def(bp::init<U>());
    }
    template <typename U, typename T>
    static void expose_ctor(bp::class_<T> &,
                            typename std::enable_if<!std::is_constructible<T, U>::value>::type * = nullptr)
    {
    }
    // Sparsity wrapper.
    template <typename S>
    static bp::dict table_sparsity_wrapper(const S &s)
    {
        const auto tmp = s.table_sparsity();
        bp::dict retval;
        for (const auto &p : tmp) {
            retval[p.first] = p.second;
        }
        return retval;
    }
    // Wrapper to list.
    template <typename S>
    static bp::list to_list_wrapper(const S &s)
    {
        bp::list retval;
        for (const auto &t : s) {
            retval.append(bp::make_tuple(t.first, t.second));
        }
        return retval;
    }
    // Expose arithmetics operations with another type, if supported.
    template <typename S, typename T>
    using common_ops_ic
        = std::integral_constant<bool,
                                 piranha::is_addable_in_place<S, T>::value && piranha::is_addable<S, T>::value
                                     && piranha::is_addable<T, S>::value
                                     && piranha::is_subtractable_in_place<S, T>::value
                                     && piranha::is_subtractable<S, T>::value && piranha::is_subtractable<T, S>::value
                                     && piranha::is_multipliable_in_place<S, T>::value
                                     && piranha::is_multipliable<S, T>::value && piranha::is_multipliable<T, S>::value
                                     && piranha::is_equality_comparable<T, S>::value
                                     && piranha::is_equality_comparable<S, T>::value>;
    template <typename S, typename T, typename std::enable_if<common_ops_ic<S, T>::value, int>::type = 0>
    static void expose_common_ops(bp::class_<S> &series_class, const T &in)
    {
        namespace sn = boost::python::self_ns;
        series_class.def(sn::operator+=(bp::self, in));
        series_class.def(sn::operator+(bp::self, in));
        series_class.def(sn::operator+(in, bp::self));
        series_class.def(sn::operator-=(bp::self, in));
        series_class.def(sn::operator-(bp::self, in));
        series_class.def(sn::operator-(in, bp::self));
        series_class.def(sn::operator*=(bp::self, in));
        series_class.def(sn::operator*(bp::self, in));
        series_class.def(sn::operator*(in, bp::self));
        series_class.def(sn::operator==(bp::self, in));
        series_class.def(sn::operator==(in, bp::self));
        series_class.def(sn::operator!=(bp::self, in));
        series_class.def(sn::operator!=(in, bp::self));
    }
    template <typename S, typename T, typename std::enable_if<!common_ops_ic<S, T>::value, int>::type = 0>
    static void expose_common_ops(bp::class_<S> &, const T &)
    {
    }
    // Handle division separately.
    template <typename S, typename T>
    using division_ops_ic
        = std::integral_constant<bool, piranha::is_divisible_in_place<S, T>::value && piranha::is_divisible<S, T>::value
                                           && piranha::is_divisible<T, S>::value>;
    template <typename S, typename T, typename std::enable_if<division_ops_ic<S, T>::value, int>::type = 0>
    static void expose_division(bp::class_<S> &series_class, const T &in)
    {
        namespace sn = boost::python::self_ns;
#if PY_MAJOR_VERSION < 3
        series_class.def(sn::operator/=(bp::self, in));
#else
        series_class.def("__itruediv__", generic_in_place_division_wrapper<S, T>, bp::return_arg<1u>{});
#endif
        series_class.def(sn::operator/(bp::self, in));
        series_class.def(sn::operator/(in, bp::self));
    }
    template <typename S, typename T, typename std::enable_if<!division_ops_ic<S, T>::value, int>::type = 0>
    static void expose_division(bp::class_<S> &, const T &)
    {
    }
    // Main wrapper.
    template <typename T, typename S>
    static void expose_arithmetics(bp::class_<S> &series_class)
    {
        T in;
        expose_common_ops(series_class, in);
        expose_division(series_class, in);
    }
    // Exponentiation support.
    template <typename S>
    struct pow_exposer {
        pow_exposer(bp::class_<S> &series_class) : m_series_class(series_class)
        {
        }
        bp::class_<S> &m_series_class;
        template <typename T, typename U>
        static auto pow_wrapper(const T &s, const U &x) -> decltype(piranha::math::pow(s, x))
        {
            return piranha::math::pow(s, x);
        }
        template <typename T>
        void operator()(const T &,
                        typename std::enable_if<piranha::is_exponentiable<S, T>::value>::type * = nullptr) const
        {
            m_series_class.def("__pow__", pow_wrapper<S, T>);
        }
        template <typename T>
        void operator()(const T &,
                        typename std::enable_if<!piranha::is_exponentiable<S, T>::value>::type * = nullptr) const
        {
        }
    };
    template <typename S, typename T = Descriptor>
    static void expose_pow(bp::class_<S> &series_class,
                           typename std::enable_if<has_typedef_pow_types<T>::value>::type * = nullptr)
    {
        using pow_types = typename Descriptor::pow_types;
        pow_types pt;
        tuple_for_each(pt, pow_exposer<S>(series_class));
    }
    template <typename S, typename T = Descriptor>
    static void expose_pow(bp::class_<S> &, typename std::enable_if<!has_typedef_pow_types<T>::value>::type * = nullptr)
    {
    }
    // Evaluation.
    template <typename S>
    struct eval_exposer {
        eval_exposer(bp::class_<S> &series_class) : m_series_class(series_class)
        {
        }
        bp::class_<S> &m_series_class;
        template <typename T>
        void operator()(const T &, typename std::enable_if<piranha::is_evaluable<S, T>::value>::type * = nullptr) const
        {
            m_series_class.def("_evaluate", generic_evaluate_wrapper<S, T>);
            bp::def("_evaluate", generic_evaluate_wrapper<S, T>);
            bp::def("_lambdify", generic_lambdify_wrapper<S, T>);
            generic_expose_lambdified<S, T>();
        }
        template <typename T>
        void operator()(const T &, typename std::enable_if<!piranha::is_evaluable<S, T>::value>::type * = nullptr) const
        {
        }
    };
    template <typename S, typename T = Descriptor>
    static void expose_eval(bp::class_<S> &series_class,
                            typename std::enable_if<has_typedef_eval_types<T>::value>::type * = nullptr)
    {
        using eval_types = typename Descriptor::eval_types;
        eval_types et;
        tuple_for_each(et, eval_exposer<S>(series_class));
    }
    template <typename S, typename T = Descriptor>
    static void expose_eval(bp::class_<S> &,
                            typename std::enable_if<!has_typedef_eval_types<T>::value>::type * = nullptr)
    {
    }
    // Substitution.
    template <typename S>
    struct subs_exposer {
        subs_exposer(bp::class_<S> &series_class) : m_series_class(series_class)
        {
        }
        bp::class_<S> &m_series_class;
        template <typename T>
        void operator()(const T &x) const
        {
            impl_subs(x);
            impl_ipow_subs(x);
            impl_t_subs(x);
        }
        template <typename T, typename std::enable_if<piranha::has_subs<S, T>::value, int>::type = 0>
        void impl_subs(const T &) const
        {
            m_series_class.def("subs", subs_wrapper<T>);
            bp::def("_subs", subs_wrapper<T>);
        }
        template <typename T, typename std::enable_if<!piranha::has_subs<S, T>::value, int>::type = 0>
        void impl_subs(const T &) const
        {
        }
        template <typename T, typename std::enable_if<piranha::has_ipow_subs<S, T>::value, int>::type = 0>
        void impl_ipow_subs(const T &) const
        {
            m_series_class.def("ipow_subs", ipow_subs_wrapper<T>);
            bp::def("_ipow_subs", ipow_subs_wrapper<T>);
        }
        template <typename T, typename std::enable_if<!piranha::has_ipow_subs<S, T>::value, int>::type = 0>
        void impl_ipow_subs(const T &) const
        {
        }
        template <typename T, typename std::enable_if<piranha::has_t_subs<S, T, T>::value, int>::type = 0>
        void impl_t_subs(const T &) const
        {
            m_series_class.def("t_subs", t_subs_wrapper<T>);
            bp::def("_t_subs", t_subs_wrapper<T>);
        }
        template <typename T, typename std::enable_if<!piranha::has_t_subs<S, T, T>::value, int>::type = 0>
        void impl_t_subs(const T &) const
        {
        }
        // The actual wrappers.
        template <typename T>
        static auto subs_wrapper(const S &s, const std::string &name, const T &x) -> decltype(s.subs(name, x))
        {
            return s.subs(name, x);
        }
        template <typename T>
        static auto ipow_subs_wrapper(const S &s, const std::string &name, const piranha::integer &n, const T &x)
            -> decltype(s.ipow_subs(name, n, x))
        {
            return s.ipow_subs(name, n, x);
        }
        template <typename T>
        static auto t_subs_wrapper(const S &s, const std::string &name, const T &x, const T &y)
            -> decltype(s.t_subs(name, x, y))
        {
            return s.t_subs(name, x, y);
        }
    };
    template <typename S, typename T = Descriptor>
    static void expose_subs(bp::class_<S> &series_class,
                            typename std::enable_if<has_typedef_subs_types<T>::value>::type * = nullptr)
    {
        using subs_types = typename Descriptor::subs_types;
        subs_types st;
        tuple_for_each(st, subs_exposer<S>(series_class));
        // Implement subs with self.
        S tmp;
        subs_exposer<S> se(series_class);
        se(tmp);
    }
    template <typename S, typename T = Descriptor>
    static void expose_subs(bp::class_<S> &,
                            typename std::enable_if<!has_typedef_subs_types<T>::value>::type * = nullptr)
    {
    }
    // Interaction with interoperable types.
    template <typename S>
    struct interop_exposer {
        interop_exposer(bp::class_<S> &series_class) : m_series_class(series_class)
        {
        }
        bp::class_<S> &m_series_class;
        template <typename T>
        void operator()(const T &) const
        {
            expose_ctor<const T &>(m_series_class);
            expose_arithmetics<T>(m_series_class);
        }
    };
    // Here we have three implementations of this function. The final objective is to enable construction and
    // arithmetics
    // with respect to the coefficient type, and, recursively, the coefficient type of the coefficient type.
    // 1. Series2 is a series type whose cf is not among interoperable types.
    // In this case, we expose the interoperability with the cf, and we try to expose also the interoperability with the
    // coefficient
    // type of cf, if it is a series type.
    template <typename InteropTypes, typename Series2, typename S>
    static void
    expose_cf_interop(bp::class_<S> &series_class,
                      typename std::enable_if<!piranha::detail::type_in_tuple<typename Series2::term_type::cf_type,
                                                                              InteropTypes>::value>::type * = nullptr)
    {
        using cf_type = typename Series2::term_type::cf_type;
        cf_type cf;
        interop_exposer<S> ie(series_class);
        ie(cf);
        expose_cf_interop<InteropTypes, cf_type>(series_class);
    }
    // 2. Series2 is a series type whose cf is among the interoperable types. Try to go deeper in the hierarchy.
    template <typename InteropTypes, typename Series2, typename S>
    static void
    expose_cf_interop(bp::class_<S> &series_class,
                      typename std::enable_if<piranha::detail::type_in_tuple<typename Series2::term_type::cf_type,
                                                                             InteropTypes>::value>::type * = nullptr)
    {
        expose_cf_interop<InteropTypes, typename Series2::term_type::cf_type>(series_class);
    }
    // 3. Series2 is not a series type. This signals the end of the recursion.
    template <typename InteropTypes, typename Series2, typename S>
    static void expose_cf_interop(bp::class_<S> &,
                                  typename std::enable_if<!piranha::is_series<Series2>::value>::type * = nullptr)
    {
    }
    template <typename S, typename T = Descriptor>
    static void expose_interoperable(bp::class_<S> &series_class,
                                     typename std::enable_if<has_typedef_interop_types<T>::value>::type * = nullptr)
    {
        using interop_types = typename Descriptor::interop_types;
        interop_types it;
        tuple_for_each(it, interop_exposer<S>(series_class));
        // Interoperate conditionally with coefficient type, if it is not already in the
        // list of interoperable types.
        expose_cf_interop<interop_types, S>(series_class);
    }
    template <typename S, typename T = Descriptor>
    static void expose_interoperable(bp::class_<S> &,
                                     typename std::enable_if<!has_typedef_interop_types<T>::value>::type * = nullptr)
    {
    }
    // Expose integration conditionally.
    template <typename S>
    static auto integrate_wrapper(const S &s, const std::string &name) -> decltype(piranha::math::integrate(s, name))
    {
        return piranha::math::integrate(s, name);
    }
    template <typename S>
    static void expose_integrate(bp::class_<S> &series_class,
                                 typename std::enable_if<piranha::is_integrable<S>::value>::type * = nullptr)
    {
        series_class.def("integrate", integrate_wrapper<S>);
        bp::def("_integrate", integrate_wrapper<S>);
    }
    template <typename S>
    static void expose_integrate(bp::class_<S> &,
                                 typename std::enable_if<!piranha::is_integrable<S>::value>::type * = nullptr)
    {
    }
    // Differentiation.
    template <typename S>
    static void expose_partial(bp::class_<S> &series_class,
                               typename std::enable_if<piranha::is_differentiable<S>::value>::type * = nullptr)
    {
        // NOTE: we need this below in order to specify exactly the address of the templated
        // static method for unregistering the custom derivatives.
        using partial_type = decltype(piranha::math::partial(std::declval<const S &>(), std::string{}));
        series_class.def("partial", generic_partial_member_wrapper<S>);
        bp::def("_partial", generic_partial_wrapper<S>);
        // Custom derivatives support.
        series_class.def("register_custom_derivative", generic_register_custom_derivative_wrapper<S>)
            .staticmethod("register_custom_derivative");
        series_class.def("unregister_custom_derivative", S::template unregister_custom_derivative<S, partial_type>)
            .staticmethod("unregister_custom_derivative");
        series_class
            .def("unregister_all_custom_derivatives", S::template unregister_all_custom_derivatives<S, partial_type>)
            .staticmethod("unregister_all_custom_derivatives");
    }
    template <typename S>
    static void expose_partial(bp::class_<S> &,
                               typename std::enable_if<!piranha::is_differentiable<S>::value>::type * = nullptr)
    {
    }
    template <typename S>
    static void expose_pbracket(bp::class_<S> &,
                                typename std::enable_if<piranha::has_pbracket<S>::value>::type * = nullptr)
    {
        bp::def("_pbracket", generic_pbracket_wrapper<S>);
    }
    template <typename S>
    static void expose_pbracket(bp::class_<S> &,
                                typename std::enable_if<!piranha::has_pbracket<S>::value>::type * = nullptr)
    {
    }
    template <typename S>
    static void
    expose_canonical(bp::class_<S> &,
                     typename std::enable_if<piranha::has_transformation_is_canonical<S>::value>::type * = nullptr)
    {
        bp::def("_transformation_is_canonical", generic_canonical_wrapper<S>);
    }
    template <typename S>
    static void
    expose_canonical(bp::class_<S> &,
                     typename std::enable_if<!piranha::has_transformation_is_canonical<S>::value>::type * = nullptr)
    {
    }
    // filter() wrap.
    template <typename S>
    static S wrap_filter(const S &s, bp::object func)
    {
        typedef typename S::term_type::cf_type cf_type;
        check_callable(func);
        auto cpp_func = [func](const std::pair<cf_type, S> &p) -> bool {
            return bp::extract<bool>(func(bp::make_tuple(p.first, p.second)));
        };
        return s.filter(cpp_func);
    }
    // Check if type is tuple with two elements (for use in wrap_transform).
    static void check_tuple_2(bp::object obj)
    {
        bp::object builtin_module = bp::import(
#if PY_MAJOR_VERSION < 3
            "__builtin__"
#else
            "builtins"
#endif
            );
        bp::object isinstance = builtin_module.attr("isinstance");
        bp::object tuple_type = builtin_module.attr("tuple");
        if (!isinstance(obj, tuple_type)) {
            ::PyErr_SetString(PyExc_TypeError, "object is not a tuple");
            bp::throw_error_already_set();
        }
        const std::size_t len = bp::extract<std::size_t>(obj.attr("__len__")());
        if (len != 2u) {
            ::PyErr_SetString(PyExc_ValueError,
                              "the tuple to be returned in series transformation must have 2 elements");
            bp::throw_error_already_set();
        }
    }
    // transform() wrap.
    template <typename S>
    static S wrap_transform(const S &s, bp::object func)
    {
        typedef typename S::term_type::cf_type cf_type;
        check_callable(func);
        auto cpp_func = [func](const std::pair<cf_type, S> &p) -> std::pair<cf_type, S> {
            bp::object tmp = func(bp::make_tuple(p.first, p.second));
            check_tuple_2(tmp);
            cf_type tmp_cf = bp::extract<cf_type>(tmp[0]);
            S tmp_key = bp::extract<S>(tmp[1]);
            return std::make_pair(std::move(tmp_cf), std::move(tmp_key));
        };
        return s.transform(cpp_func);
    }
    // Sin and cos.
    template <typename S>
    static auto sin_wrapper(const S &s) -> decltype(piranha::math::sin(s))
    {
        return piranha::math::sin(s);
    }
    template <typename S>
    static auto cos_wrapper(const S &s) -> decltype(piranha::math::cos(s))
    {
        return piranha::math::cos(s);
    }
    template <typename S>
    static void expose_sin_cos(
        typename std::enable_if<piranha::has_sine<S>::value && piranha::has_cosine<S>::value>::type * = nullptr)
    {
        bp::def("_sin", sin_wrapper<S>);
        bp::def("_cos", cos_wrapper<S>);
    }
    template <typename S>
    static void expose_sin_cos(
        typename std::enable_if<!piranha::has_sine<S>::value || !piranha::has_cosine<S>::value>::type * = nullptr)
    {
    }
    // Power series exposer.
    template <typename S>
    static void expose_power_series(bp::class_<S> &series_class)
    {
        expose_degree(series_class);
        expose_degree_truncation(series_class);
    }
    template <typename T>
    static void expose_degree(
        bp::class_<T> &,
        typename std::enable_if<piranha::has_degree<T>::value && piranha::has_ldegree<T>::value>::type * = nullptr)
    {
        bp::def("_degree", generic_degree_wrapper<T>);
        bp::def("_degree", generic_partial_degree_wrapper<T>);
        bp::def("_ldegree", generic_ldegree_wrapper<T>);
        bp::def("_ldegree", generic_partial_ldegree_wrapper<T>);
    }
    template <typename T>
    static void expose_degree(
        bp::class_<T> &,
        typename std::enable_if<!piranha::has_degree<T>::value || !piranha::has_ldegree<T>::value>::type * = nullptr)
    {
    }
    // Truncation.
    template <typename S>
    struct truncate_degree_exposer {
        truncate_degree_exposer(bp::class_<S> &series_class) : m_series_class(series_class)
        {
        }
        bp::class_<S> &m_series_class;
        template <typename T>
        static S truncate_degree_wrapper(const S &s, const T &x)
        {
            return s.truncate_degree(x);
        }
        template <typename T>
        static S truncate_pdegree_wrapper(const S &s, const T &x, bp::list l)
        {
            bp::stl_input_iterator<std::string> begin(l), end;
            return s.truncate_degree(x, std::vector<std::string>(begin, end));
        }
        template <typename T>
        void expose_truncate_degree(
            const T &, typename std::enable_if<piranha::has_truncate_degree<S, T>::value>::type * = nullptr) const
        {
            // Expose both as member function and free function.
            m_series_class.def("truncate_degree", truncate_degree_wrapper<T>);
            bp::def("_truncate_degree", truncate_degree_wrapper<T>);
            // The partial version.
            m_series_class.def("truncate_degree", truncate_pdegree_wrapper<T>);
            bp::def("_truncate_degree", truncate_pdegree_wrapper<T>);
        }
        template <typename T>
        void expose_truncate_degree(
            const T &, typename std::enable_if<!piranha::has_truncate_degree<S, T>::value>::type * = nullptr) const
        {
        }
        template <typename T>
        void operator()(const T &x) const
        {
            expose_truncate_degree(x);
        }
    };
    template <typename S, typename T = Descriptor,
              typename std::enable_if<has_typedef_degree_truncation_types<T>::value, int>::type = 0>
    static void expose_degree_truncation(bp::class_<S> &series_class)
    {
        using dt_types = typename Descriptor::degree_truncation_types;
        dt_types dt;
        tuple_for_each(dt, truncate_degree_exposer<S>(series_class));
    }
    template <typename S, typename T = Descriptor,
              typename std::enable_if<!has_typedef_degree_truncation_types<T>::value, int>::type = 0>
    static void expose_degree_truncation(bp::class_<S> &)
    {
    }
    // Trigonometric exposer.
    template <typename S>
    static void expose_trigonometric_series(
        bp::class_<S> &,
        typename std::enable_if<piranha::has_t_degree<S>::value && piranha::has_t_ldegree<S>::value
                                && piranha::has_t_order<S>::value && piranha::has_t_lorder<S>::value>::type * = nullptr)
    {
        bp::def("_t_degree", wrap_t_degree<S>);
        bp::def("_t_degree", wrap_partial_t_degree<S>);
        bp::def("_t_ldegree", wrap_t_ldegree<S>);
        bp::def("_t_ldegree", wrap_partial_t_ldegree<S>);
        bp::def("_t_order", wrap_t_order<S>);
        bp::def("_t_order", wrap_partial_t_order<S>);
        bp::def("_t_lorder", wrap_t_lorder<S>);
        bp::def("_t_lorder", wrap_partial_t_lorder<S>);
    }
    template <typename S>
    static void expose_trigonometric_series(
        bp::class_<S> &, typename std::enable_if<!piranha::has_t_degree<S>::value || !piranha::has_t_ldegree<S>::value
                                                 || !piranha::has_t_order<S>::value
                                                 || !piranha::has_t_lorder<S>::value>::type * = nullptr)
    {
    }
    template <typename S>
    static auto wrap_t_degree(const S &s) -> decltype(s.t_degree())
    {
        return s.t_degree();
    }
    template <typename S>
    static auto wrap_partial_t_degree(const S &s, bp::list l) -> decltype(s.t_degree(std::vector<std::string>{}))
    {
        bp::stl_input_iterator<std::string> begin(l), end;
        return s.t_degree(std::vector<std::string>(begin, end));
    }
    template <typename S>
    static auto wrap_t_ldegree(const S &s) -> decltype(s.t_ldegree())
    {
        return s.t_ldegree();
    }
    template <typename S>
    static auto wrap_partial_t_ldegree(const S &s, bp::list l) -> decltype(s.t_ldegree(std::vector<std::string>{}))
    {
        bp::stl_input_iterator<std::string> begin(l), end;
        return s.t_ldegree(std::vector<std::string>(begin, end));
    }
    template <typename S>
    static auto wrap_t_order(const S &s) -> decltype(s.t_order())
    {
        return s.t_order();
    }
    template <typename S>
    static auto wrap_partial_t_order(const S &s, bp::list l) -> decltype(s.t_order(std::vector<std::string>{}))
    {
        bp::stl_input_iterator<std::string> begin(l), end;
        return s.t_order(std::vector<std::string>(begin, end));
    }
    template <typename S>
    static auto wrap_t_lorder(const S &s) -> decltype(s.t_lorder())
    {
        return s.t_lorder();
    }
    template <typename S>
    static auto wrap_partial_t_lorder(const S &s, bp::list l) -> decltype(s.t_lorder(std::vector<std::string>{}))
    {
        bp::stl_input_iterator<std::string> begin(l), end;
        return s.t_lorder(std::vector<std::string>(begin, end));
    }
    // Symbol set wrapper.
    template <typename S>
    static bp::list symbol_set_wrapper(const S &s)
    {
        bp::list retval;
        for (auto it = s.get_symbol_set().begin(); it != s.get_symbol_set().end(); ++it) {
            retval.append(it->get_name());
        }
        return retval;
    }
    // File load/save.
    template <typename S>
    static void expose_save_load(bp::class_<S> &series_class)
    {
        // Save.
        typedef void (*s1)(const S &, const std::string &, piranha::file_format, piranha::file_compression);
        typedef void (*s2)(const S &, const std::string &);
        typedef void (*s3)(const S &, const std::string &, piranha::file_compression);
        typedef void (*s4)(const S &, const std::string &, piranha::file_format);
        series_class.def("save", static_cast<s1>(&S::save));
        series_class.def("save", static_cast<s2>(&S::save));
        series_class.def("save", static_cast<s3>(&S::save));
        series_class.def("save", static_cast<s4>(&S::save));
        series_class.staticmethod("save");
        // Load.
        typedef S (*l1)(const std::string &, piranha::file_format, piranha::file_compression);
        typedef S (*l2)(const std::string &);
        typedef S (*l3)(const std::string &, piranha::file_compression);
        typedef S (*l4)(const std::string &, piranha::file_format);
        series_class.def("load", static_cast<l1>(&S::load));
        series_class.def("load", static_cast<l2>(&S::load));
        series_class.def("load", static_cast<l3>(&S::load));
        series_class.def("load", static_cast<l4>(&S::load));
        series_class.staticmethod("load");
    }
    // invert().
    template <typename S>
    static auto invert_wrapper(const S &s) -> decltype(piranha::math::invert(s))
    {
        return piranha::math::invert(s);
    }
    template <typename S, typename std::enable_if<piranha::is_invertible<S>::value, int>::type = 0>
    static void expose_invert(bp::class_<S> &)
    {
        bp::def("_invert", invert_wrapper<S>);
    }
    template <typename S, typename std::enable_if<!piranha::is_invertible<S>::value, int>::type = 0>
    static void expose_invert(bp::class_<S> &)
    {
    }
    // Main exposer.
    struct exposer_op {
        explicit exposer_op() = default;
        template <typename... Args>
        void operator()(const std::tuple<Args...> &) const
        {
            using s_type = Series<Args...>;
            // Register in the generic type generator map.
            expose_generic_type_generator<Series, Args...>();
            // Start exposing.
            auto series_class = expose_class<s_type>();
            // Add the _is_exposed_type tag.
            series_class.attr("_is_exposed_type") = true;
            // Constructor from string, if available.
            expose_ctor<const std::string &>(series_class);
            // Copy constructor.
            series_class.def(bp::init<const s_type &>());
            // Shallow and deep copy.
            series_class.def("__copy__", generic_copy_wrapper<s_type>);
            series_class.def("__deepcopy__", generic_deepcopy_wrapper<s_type>);
            // NOTE: here repr is found via argument-dependent lookup.
            series_class.def(repr(bp::self));
            // Length.
            series_class.def("__len__", &s_type::size);
            // Table properties.
            series_class.def("table_load_factor", &s_type::table_load_factor);
            series_class.def("table_bucket_count", &s_type::table_bucket_count);
            series_class.def("table_sparsity", table_sparsity_wrapper<s_type>);
            // Conversion to list.
            series_class.add_property("list", to_list_wrapper<s_type>);
            // Interaction with self.
            series_class.def(bp::self += bp::self);
            series_class.def(bp::self + bp::self);
            series_class.def(bp::self -= bp::self);
            series_class.def(bp::self - bp::self);
            series_class.def(bp::self *= bp::self);
            series_class.def(bp::self * bp::self);
#if PY_MAJOR_VERSION < 3
            series_class.def(bp::self /= bp::self);
#else
            series_class.def("__itruediv__", generic_in_place_division_wrapper<s_type, s_type>, bp::return_arg<1u>{});
#endif
            series_class.def(bp::self / bp::self);
            series_class.def(bp::self == bp::self);
            series_class.def(bp::self != bp::self);
            series_class.def(+bp::self);
            series_class.def(-bp::self);
            // NOTE: here this method is available if is_identical() is (that is, if the series are comparable), so
            // put it here - even if logically it belongs to exponentiation. We assume the series are comparable anyway.
            series_class.def("clear_pow_cache", s_type::template clear_pow_cache<s_type, 0>)
                .staticmethod("clear_pow_cache");
            // Expose interoperable types.
            expose_interoperable(series_class);
            // Expose pow.
            expose_pow(series_class);
            // Evaluate.
            expose_eval(series_class);
            // Subs.
            expose_subs(series_class);
            // Integration.
            expose_integrate(series_class);
            // Partial differentiation.
            expose_partial(series_class);
            // Poisson bracket.
            expose_pbracket(series_class);
            // Canonical test.
            expose_canonical(series_class);
            // Filter and transform.
            series_class.def("filter", wrap_filter<s_type>);
            series_class.def("transform", wrap_transform<s_type>);
            // Trimming.
            series_class.def("trim", &s_type::trim);
            // Sin and cos.
            expose_sin_cos<s_type>();
            // Power series.
            expose_power_series(series_class);
            // Trigonometric series.
            expose_trigonometric_series(series_class);
            // Latex.
            series_class.def("_latex_", generic_latex_wrapper<s_type>);
            // Arguments set.
            series_class.add_property("symbol_set", symbol_set_wrapper<s_type>);
            // Pickle support.
            series_class.def_pickle(generic_pickle_suite<s_type>());
            // Save and load.
            expose_save_load(series_class);
            // Expose invert(), if present.
            expose_invert(series_class);
            // Run the custom hook.
            CustomHook{}(series_class);
        }
    };

public:
    series_exposer()
    {
        // NOTE: probably we can avoid instantiating p here, look at the tuple for_each
        // in vargs_to_v_t_idx.
        params p;
        tuple_for_each<params, exposer_op, Begin, End>(p, exposer_op{});
    }
    series_exposer(const series_exposer &) = delete;
    series_exposer(series_exposer &&) = delete;
    series_exposer &operator=(const series_exposer &) = delete;
    series_exposer &operator=(series_exposer &&) = delete;
    ~series_exposer() = default;
};

inline bp::list get_exposed_types_list()
{
    bp::list retval;
    for (const auto &p : et_map) {
        if (::PyObject_HasAttrString(p.second.ptr(), "_is_exposed_type")) {
            retval.append(p.second);
        }
    }
    return retval;
}
}

#endif<|MERGE_RESOLUTION|>--- conflicted
+++ resolved
@@ -120,11 +120,7 @@
         // string object.
         ::PyErr_SetString(
             PyExc_RuntimeError,
-<<<<<<< HEAD
-            (std::string("the C++ type '") + demangled_type_name(t_idx) + "' has already been exposed").c_str());
-=======
             (std::string("the C++ type '") + piranha::detail::demangle(t_idx) + "' has already been exposed").c_str());
->>>>>>> b1a8cb6d
         bp::throw_error_already_set();
     }
     bp::class_<T> class_inst((std::string("_exposed_type_") + std::to_string(exposed_types_counter)).c_str(),
