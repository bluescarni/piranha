--- conflicted
+++ resolved
@@ -87,10 +87,6 @@
 // Safe conversion.
 #if defined(PIRANHA_HAVE_CONCEPTS)
 template <typename To, SafelyConvertible<To> From>
-<<<<<<< HEAD
-inline bool safe_convert(To &&x, From &&y)
-=======
->>>>>>> 50e5ecd4
 #else
 template <typename To, typename From, enable_if_t<is_safely_convertible<From, To>::value, int> = 0>
 #endif
