--- conflicted
+++ resolved
@@ -99,18 +99,6 @@
  * also in the existing serialization tests.
  * \todo positional new needs the <new> header.
  * \todo std::move() needs the <utility> header.
-<<<<<<< HEAD
-=======
- * \todo as an idea, the series specialisations for the impl functors in the toolboxes might all go in series.hpp, with
- * the following conditions:
- * - the involved object is/are series,
- * - they support the needed methods (e.g., subs(), degree(), etc.).
- * This way if we need, e.g., a custom subs() in a particular series type, we can implement the custom method (i.e.,
- * without using the toolbox) but still ending
- * up with a correct math::subs() specialisation without having to re-code it for the particular series type. We need to
- * check that we always use
- * math::* functors instead of member functions in order to avoid picking the base implementation.
->>>>>>> 856aec1e
  * \todo we probably need a way to handle the excessive growth of ipow caches. Just keep the most recently used entries
  * up to a certain
  * user-configurable limit. Also, it might be useful to give the user the ability to query the cache, see how many items
