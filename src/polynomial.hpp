/* Copyright 2009-2016 Francesco Biscani (bluescarni@gmail.com)

This file is part of the Piranha library.

The Piranha library is free software; you can redistribute it and/or modify
it under the terms of either:

  * the GNU Lesser General Public License as published by the Free
    Software Foundation; either version 3 of the License, or (at your
    option) any later version.

or

  * the GNU General Public License as published by the Free Software
    Foundation; either version 3 of the License, or (at your option) any
    later version.

or both in parallel, as here.

The Piranha library is distributed in the hope that it will be useful, but
WITHOUT ANY WARRANTY; without even the implied warranty of MERCHANTABILITY
or FITNESS FOR A PARTICULAR PURPOSE.  See the GNU General Public License
for more details.

You should have received copies of the GNU General Public License and the
GNU Lesser General Public License along with the Piranha library.  If not,
see https://www.gnu.org/licenses/. */

#ifndef PIRANHA_POLYNOMIAL_HPP
#define PIRANHA_POLYNOMIAL_HPP

#include <algorithm>
#include <boost/numeric/conversion/cast.hpp>
#include <cmath> // For std::ceil.
#include <cstddef>
#include <functional>
#include <initializer_list>
#include <iterator>
#include <limits>
#include <map>
#include <mutex>
#include <numeric>
#include <stdexcept>
#include <string>
#include <tuple>
#include <type_traits>
#include <utility>
#include <vector>

#include "base_series_multiplier.hpp"
#include "config.hpp"
#include "debug_access.hpp"
#include "detail/atomic_utils.hpp"
#include "detail/cf_mult_impl.hpp"
#include "detail/divisor_series_fwd.hpp"
#include "detail/parallel_vector_transform.hpp"
#include "detail/poisson_series_fwd.hpp"
#include "detail/polynomial_fwd.hpp"
#include "detail/safe_integral_adder.hpp"
#include "detail/sfinae_types.hpp"
#include "exceptions.hpp"
#include "forwarding.hpp"
#include "ipow_substitutable_series.hpp"
#include "is_cf.hpp"
#include "key_is_multipliable.hpp"
#include "kronecker_array.hpp"
#include "kronecker_monomial.hpp"
#include "math.hpp"
#include "monomial.hpp"
#include "mp_integer.hpp"
#include "pow.hpp"
#include "power_series.hpp"
#include "safe_cast.hpp"
#include "serialization.hpp"
#include "series.hpp"
#include "series_multiplier.hpp"
#include "settings.hpp"
#include "substitutable_series.hpp"
#include "symbol.hpp"
#include "symbol_set.hpp"
#include "t_substitutable_series.hpp"
#include "thread_pool.hpp"
#include "trigonometric_series.hpp"
#include "tuning.hpp"
#include "type_traits.hpp"

namespace piranha
{

namespace detail
{

// Tag for polynomial instances.
struct polynomial_tag {
};

// Type trait to check the key type in polynomial.
template <typename T>
struct is_polynomial_key {
    static const bool value = false;
};

template <typename T>
struct is_polynomial_key<kronecker_monomial<T>> {
    static const bool value = true;
};

template <typename T, typename U>
struct is_polynomial_key<monomial<T, U>> {
    static const bool value = true;
};

// Implementation detail to check if the monomial key supports the linear_argument() method.
template <typename Key>
struct key_has_linarg : detail::sfinae_types {
    template <typename U>
    static auto test(const U &u) -> decltype(u.linear_argument(std::declval<const symbol_set &>()));
    static no test(...);
    static const bool value = std::is_same<std::string, decltype(test(std::declval<Key>()))>::value;
};

// Division utilities.
// Return iterator to the leading term of a polynomial, as defined by the operator<()
// of its key type. This is always available for any monomial type.
template <typename PType>
inline auto poly_lterm(const PType &p) -> decltype(p._container().begin())
{
    piranha_assert(!p.empty());
    using term_type = typename PType::term_type;
    return std::max_element(p._container().begin(), p._container().end(),
                            [](const term_type &t1, const term_type &t2) { return t1.m_key < t2.m_key; });
}

// Check that there are no negative exponents
// in a polynomial.
template <typename PType>
inline void poly_expo_checker(const PType &p)
{
    using term_type = typename PType::term_type;
    using expo_type = typename term_type::key_type::value_type;
    // Don't run any check if the exponent is unsigned.
    if (std::is_integral<expo_type>::value && std::is_unsigned<expo_type>::value) {
        return;
    }
    const auto &args = p.get_symbol_set();
    if (std::any_of(p._container().begin(), p._container().end(),
                    [&args](const term_type &t) { return t.m_key.has_negative_exponent(args); })) {
        piranha_throw(std::invalid_argument, "negative exponents are not allowed");
    }
}

// Multiply polynomial by non-zero cf in place. Preconditions:
// - a is not zero.
// Type requirements:
// - cf type supports in-place multiplication.
template <typename PType>
inline void poly_cf_mult(const typename PType::term_type::cf_type &a, PType &p)
{
    piranha_assert(!math::is_zero(a));
    const auto it_f = p._container().end();
    for (auto it = p._container().begin(); it != it_f; ++it) {
        it->m_cf *= a;
        piranha_assert(!math::is_zero(it->m_cf));
    }
}

// Divide polynomial by non-zero cf in place. Preconditions:
// - a is not zero.
// Type requirements:
// - cf type supports divexact().
// NOTE: this is always used in exact divisions, we could wrap mp_integer::_divexact()
// to improve performance.
template <typename PType>
inline void poly_exact_cf_div(PType &p, const typename PType::term_type::cf_type &a)
{
    piranha_assert(!math::is_zero(a));
    const auto it_f = p._container().end();
    for (auto it = p._container().begin(); it != it_f; ++it) {
        math::divexact(it->m_cf, it->m_cf, a);
        piranha_assert(!math::is_zero(it->m_cf));
    }
}

// Univariate polynomial GCD via PRS-SR.
// Implementation based on subresultant polynomial remainder sequence:
// https://en.wikipedia.org/wiki/Polynomial_greatest_common_divisor
// See also Zippel, 8.6. This implementation is actually based on
// Winkler, chapter 4.
// NOTE: here we do not need the full sequence of remainders, consider
// removing the vector of polys once this is debugged and tested.
// Preconditions:
// - univariate polynomials on the same variable.
// Type requirements:
// - cf type supports exponentiation to unsigned, yielding the same type,
// - cf type * cf type is still cf type, and multipliable in-place,
// - cf type has divexact.
template <typename PType>
inline PType gcd_prs_sr(PType a, PType b)
{
    using term_type = typename PType::term_type;
    using cf_type = typename term_type::cf_type;
    using key_type = typename term_type::key_type;
    // Only univariate polynomials are allowed.
    piranha_assert(a.get_symbol_set().size() == 1u && a.get_symbol_set() == b.get_symbol_set());
    // If one of the two is zero, the gcd is the other.
    if (math::is_zero(a) && !math::is_zero(b)) {
        return b;
    }
    if (!math::is_zero(a) && math::is_zero(b)) {
        return a;
    }
    // If both are zero, return zero.
    if (math::is_zero(a) && math::is_zero(b)) {
        PType retval;
        retval.set_symbol_set(a.get_symbol_set());
        return retval;
    }
    // Check exponents.
    poly_expo_checker(a);
    poly_expo_checker(b);
    // Order so that deg(a) >= deg(b).
    if (poly_lterm(a)->m_key < poly_lterm(b)->m_key) {
        std::swap(a, b);
    }
    // Cache the arguments set. Make a copy as "a" will be moved below.
    const auto args = a.get_symbol_set();
    // NOTE: coefficients are alway ctible from ints.
    cf_type h(1), g(1);
    // Store the content of a and b for later use.
    auto a_cont = a.content(), b_cont = b.content();
    // NOTE: it seems like removing the content from the inputs
    // can help performance. Let's revisit this after we implement
    // the sorted data structure for polys.
    // poly_exact_cf_div(a,a_cont);
    // poly_exact_cf_div(b,b_cont);
    std::vector<PType> F;
    using size_type = typename std::vector<PType>::size_type;
    F.push_back(std::move(a));
    F.push_back(std::move(b));
    PType fprime(F.back());
    size_type i = 2u;
    // A key representing the constant univariate monomial.
    // NOTE: all monomials support construction from init list.
    key_type zero_key{typename key_type::value_type(0)};
    while (fprime.size() != 0u && poly_lterm(fprime)->m_key != zero_key) {
        auto l2 = poly_lterm(F[static_cast<size_type>(i - 2u)]), l1 = poly_lterm(F[static_cast<size_type>(i - 1u)]);
        // NOTE: we are using the degree here in order to maintain compatibility with
        // all monomials. There is some small overhead in this, but it should not
        // matter too much.
        // NOTE: this will be used only on monomials with integral exponents, so it is always valid.
        integer delta(l2->m_key.degree(args)), l1d(l1->m_key.degree(args));
        piranha_assert(delta >= l1d);
        // NOTE: this is a pseudo-remainder operation here, we don't use the poly method as we need the delta
        // information below.
        delta -= l1d;
        poly_cf_mult(math::pow(l1->m_cf, static_cast<unsigned>(delta + 1)), F[static_cast<size_type>(i - 2u)]);
        fprime = PType::udivrem(F[static_cast<size_type>(i - 2u)], F[static_cast<size_type>(i - 1u)]).second;
        if (fprime.size() != 0u) {
            const cf_type h_delta = math::pow(h, static_cast<unsigned>(delta));
            auto tmp(fprime);
            poly_exact_cf_div(tmp, g * h_delta);
            g = l1->m_cf;
            h = (math::pow(g, static_cast<unsigned>(delta)) * h);
            math::divexact(h, h, h_delta);
            F.push_back(std::move(tmp));
            safe_integral_adder(i, size_type(1u));
        }
    }
    auto retval = std::move(F.back());
    auto content = retval.content();
    poly_exact_cf_div(retval, content);
    poly_cf_mult(math::gcd(a_cont, b_cont), retval);
    return retval;
}

// Establish the limits of the exponents of two polynomials. Will throw if a negative exponent is encountered.
// Preconditions:
// - equal symbol sets.
// - non-empty polys.
template <typename PType>
inline std::vector<std::pair<typename PType::term_type::key_type::value_type,
                             typename PType::term_type::key_type::value_type>>
poly_establish_limits(const PType &n, const PType &d)
{
    using expo_type = typename PType::term_type::key_type::value_type;
    using v_type = std::vector<expo_type>;
    using vp_type = std::vector<std::pair<expo_type, expo_type>>;
    using vp_size_type = typename vp_type::size_type;
    piranha_assert(n.get_symbol_set() == d.get_symbol_set());
    piranha_assert(n.size() != 0u && d.size() != 0u);
    // Return value, init with the first element from the numerator.
    vp_type retval;
    v_type tmp;
    auto it = n._container().begin(), it_f = n._container().end();
    it->m_key.extract_exponents(tmp, n.get_symbol_set());
    std::transform(tmp.begin(), tmp.end(), std::back_inserter(retval),
                   [](const expo_type &e) { return std::make_pair(e, e); });
    for (; it != it_f; ++it) {
        it->m_key.extract_exponents(tmp, n.get_symbol_set());
        for (decltype(tmp.size()) i = 0u; i < tmp.size(); ++i) {
            // NOTE: greater-than comparability is ensured for all exponent types on which this
            // method will be used.
            if (tmp[i] < retval[static_cast<vp_size_type>(i)].first) {
                retval[static_cast<vp_size_type>(i)].first = tmp[i];
            } else if (tmp[i] > retval[static_cast<vp_size_type>(i)].second) {
                retval[static_cast<vp_size_type>(i)].second = tmp[i];
            }
        }
    }
    // Denominator.
    it_f = d._container().end();
    for (it = d._container().begin(); it != it_f; ++it) {
        it->m_key.extract_exponents(tmp, n.get_symbol_set());
        for (decltype(tmp.size()) i = 0u; i < tmp.size(); ++i) {
            if (tmp[i] < retval[static_cast<vp_size_type>(i)].first) {
                retval[static_cast<vp_size_type>(i)].first = tmp[i];
            } else if (tmp[i] > retval[static_cast<vp_size_type>(i)].second) {
                retval[static_cast<vp_size_type>(i)].second = tmp[i];
            }
        }
    }
    // Check for negative expos.
    if (std::any_of(retval.begin(), retval.end(),
                    [](const std::pair<expo_type, expo_type> &p) { return p.first < expo_type(0); })) {
        piranha_throw(std::invalid_argument, "negative exponents are not allowed");
    }
    return retval;
}

// Simple dot product.
template <typename It1, typename It2>
inline auto poly_dot_product(It1 begin1, It1 end1, It2 begin2) -> decltype((*begin1) * (*begin2))
{
    using ret_type = decltype((*begin1) * (*begin2));
    return std::inner_product(begin1, end1, begin2, ret_type(0));
}

// Convert multivariate polynomial to univariate. Preconditions:
// - at least 1 symbolic argument,
// - identical symbol set for n and d,
// - non-null input polys.
template <typename Cf, typename Key>
inline std::tuple<polynomial<Cf, k_monomial>, polynomial<Cf, k_monomial>, std::vector<typename k_monomial::value_type>>
poly_to_univariate(const polynomial<Cf, Key> &n, const polynomial<Cf, Key> &d)
{
    piranha_assert(n.get_symbol_set().size() > 0u);
    piranha_assert(n.get_symbol_set() == d.get_symbol_set());
    piranha_assert(n.size() != 0u && d.size() != 0u);
    using k_expo_type = typename k_monomial::value_type;
    using expo_type = typename Key::value_type;
    // Cache the args.
    const auto &args = n.get_symbol_set();
    // Establish the limits of the two polynomials.
    auto limits = poly_establish_limits(n, d);
    // Extract just the vector of max exponents.
    std::vector<expo_type> max_expos;
    std::transform(limits.begin(), limits.end(), std::back_inserter(max_expos),
                   [](const std::pair<expo_type, expo_type> &p) { return p.second; });
    using me_size_type = decltype(max_expos.size());
    // Next we need to check the limits of the codification. We do everything in multiprecision and
    // then we will attempt to cast back.
    std::vector<integer> mp_cv;
    mp_cv.push_back(integer(1));
    for (decltype(args.size()) i = 0u; i < args.size(); ++i) {
        mp_cv.push_back(mp_cv.back() * (integer(1) + max_expos[static_cast<me_size_type>(i)]));
    }
    // Determine the max univariate expo.
    integer mp_kM = poly_dot_product(max_expos.begin(), max_expos.end(), mp_cv.begin());
    // Attempt casting everything down.
    auto kM = static_cast<k_expo_type>(mp_kM);
    (void)kM;
    std::vector<k_expo_type> cv;
    std::transform(mp_cv.begin(), mp_cv.end(), std::back_inserter(cv),
                   [](const integer &z) { return static_cast<k_expo_type>(z); });
    // Proceed to the codification.
    auto encode_poly = [&args, &cv](const polynomial<Cf, Key> &p) -> polynomial<Cf, k_monomial> {
        using term_type = typename polynomial<Cf, k_monomial>::term_type;
        polynomial<Cf, k_monomial> retval;
        // The only symbol will be the first symbol from the input polys.
        symbol_set ss;
        ss.add(*args.begin());
        retval.set_symbol_set(ss);
        // Prepare rehashed.
        retval._container().rehash(p._container().bucket_count());
        // Go with the codification.
        std::vector<expo_type> tmp_expos;
        for (const auto &t : p._container()) {
            // Extract the exponents.
            t.m_key.extract_exponents(tmp_expos, args);
            // NOTE: unique insertion?
            retval.insert(term_type{t.m_cf, k_monomial(static_cast<k_expo_type>(
                                                poly_dot_product(tmp_expos.begin(), tmp_expos.end(), cv.begin())))});
        }
        return retval;
    };
    return std::make_tuple(encode_poly(n), encode_poly(d), cv);
}

// From univariate to multivariate. Preconditions:
// - n has only 1 symbol,
// - coding vector and args are consistent,
// - non-empty poly.
template <typename Key, typename Cf>
inline polynomial<Cf, Key> poly_from_univariate(const polynomial<Cf, k_monomial> &n,
                                                const std::vector<typename k_monomial::value_type> &cv,
                                                const symbol_set &args)
{
    piranha_assert(n.get_symbol_set().size() == 1u);
    piranha_assert(cv.size() > 1u);
    piranha_assert(args.size() == cv.size() - 1u);
    piranha_assert(*n.get_symbol_set().begin() == *args.begin());
    piranha_assert(n.size() != 0u);
    using expo_type = typename Key::value_type;
    using cv_size_type = decltype(cv.size());
    auto decode_poly = [&args, &cv](const polynomial<Cf, k_monomial> &p) -> polynomial<Cf, Key> {
        using term_type = typename polynomial<Cf, Key>::term_type;
        // Init the return value.
        polynomial<Cf, Key> retval;
        retval.set_symbol_set(args);
        retval._container().rehash(p._container().bucket_count());
        // Go with the decodification.
        std::vector<expo_type> tmp_expos;
        using v_size_type = typename std::vector<expo_type>::size_type;
        tmp_expos.resize(safe_cast<v_size_type>(args.size()));
        for (const auto &t : p._container()) {
            for (v_size_type i = 0u; i < tmp_expos.size(); ++i) {
                // NOTE: use construction here rather than static_cast as expo_type could be integer.
                tmp_expos[i] = expo_type((t.m_key.get_int() % cv[static_cast<cv_size_type>(i + 1u)])
                                         / cv[static_cast<cv_size_type>(i)]);
            }
            retval.insert(term_type{t.m_cf, Key(tmp_expos.begin(), tmp_expos.end())});
        }
        return retval;
    };
    return decode_poly(n);
}

// Exception to signal that heuristic GCD failed.
struct gcdheu_failure : public base_exception {
    explicit gcdheu_failure() : base_exception("")
    {
    }
};

// This implementation is taken straight from the Geddes book. We used to have an implementation based on the paper
// from Liao & Fateman, which supposedly is (or was) implemented in Maple, but that implementation had a bug which
// showed
// up very rarely. Strangely enough, the sympy implementation of heugcd (also based on the Liao paper) has exactly the
// same
// issue. Thus the motivation to use the implementation from Geddes.
// This function returns:
// - a status flag, to signal if the heuristic failed (true if failure occurred),
// - the GCD and the 2 cofactors (a / GCD and b / GCD).
// The function can also fail via throwing gcdheu_failure, which is a different type of failure from the status flag
// (the
// gcdheu_failure signals that too large integers are being generated, the status flag signals that too many iterations
// have been run). This difference is of no consequence for the user, as the exception is caught in try_gcdheu.
template <typename Poly>
std::pair<bool, std::tuple<Poly, Poly, Poly>> gcdheu_geddes(const Poly &a, const Poly &b,
                                                            symbol_set::size_type s_index = 0u)
{
    static_assert(is_mp_integer<typename Poly::term_type::cf_type>::value, "Invalid type.");
    // Require identical symbol sets.
    piranha_assert(a.get_symbol_set() == b.get_symbol_set());
    // Helper function to compute the symmetric version of the modulo operation.
    // See Geddes 4.2 and:
    // http://www.maplesoft.com/support/help/maple/view.aspx?path=mod
    auto mod_s = [](const integer &n, const integer &m) -> integer {
        // NOTE: require that the denominator is strictly positive.
        piranha_assert(m > 0);
        auto retval = n % m;
        if (retval < -((m - 1) / 2)) {
            retval += m;
        } else if (retval > m / 2) {
            retval -= m;
        }
        return retval;
    };
    // Apply mod_s to all coefficients in a poly.
    auto mod_s_poly = [mod_s](const Poly &p, const integer &m) -> Poly {
        Poly retval(p);
        auto it = retval._container().begin();
        for (; it != retval._container().end();) {
            it->m_cf = mod_s(it->m_cf, m);
            if (math::is_zero(it->m_cf)) {
                it = retval._container().erase(it);
            } else {
                ++it;
            }
        }
        return retval;
    };
    // Cache it.
    const auto &args = a.get_symbol_set();
    // The contents of input polys.
    const integer a_cont = a.content(), b_cont = b.content();
    // Handle empty polys.
    if (a.size() == 0u && b.size() == 0u) {
        Poly retval;
        retval.set_symbol_set(args);
        return std::make_pair(false, std::make_tuple(retval, retval, retval));
    }
    if (a.size() == 0u) {
        Poly retval;
        retval.set_symbol_set(args);
        // NOTE: 'retval + 1' could be improved performance-wise.
        return std::make_pair(false, std::make_tuple(b, retval, retval + 1));
    }
    if (b.size() == 0u) {
        Poly retval;
        retval.set_symbol_set(args);
        // NOTE: 'retval + 1' could be improved performance-wise.
        return std::make_pair(false, std::make_tuple(a, retval + 1, retval));
    }
    // If we are at the first recursion, check the exponents.
    if (s_index == 0u) {
        poly_expo_checker(a);
        poly_expo_checker(b);
    }
    // This is the case in which the polynomials are reduced to two integers (essentially, the zerovariate case).
    if (a.is_single_coefficient() && b.is_single_coefficient()) {
        piranha_assert(a.size() == 1u && b.size() == 1u);
        Poly retval;
        retval.set_symbol_set(args);
        auto gab = math::gcd(a_cont, b_cont);
        // NOTE: the creation of the gcd retval and of the cofactors can be improved performance-wise
        // (e.g., exact division of coefficients).
        return std::make_pair(false, std::make_tuple(retval + gab, a / gab, b / gab));
    }
    // s_index is the recursion index for the gcdheu() call.
    piranha_assert(s_index < args.size());
    // We need to work on primitive polys.
    // NOTE: performance improvements.
    const auto ap = a / a_cont;
    const auto bp = b / b_cont;
    // The current variable.
    const std::string var = args[s_index].get_name();
    integer xi{2 * std::min(ap.height(), bp.height()) + 2};
    // Functor to update xi at each iteration.
    auto update_xi = [&xi]() {
        // NOTE: this is just a way of making xi bigger without too much correlation
        // to its previous value.
        xi = (xi * 73794) / 27011;
    };
    // NOTE: the values of 6 iterations is taken straight from the original implementation of the algorithm.
    // The bits limit is larger than the original implementation, on the grounds that GMP should be rather efficient
    // at bignum. It might as well be that other tuning params are better, but let's keep them hardcoded for now.
    for (int i = 0; i < 6; ++i) {
        if (integer(xi.bits_size()) * std::max(ap.degree({var}), bp.degree({var})) > 100000) {
            piranha_throw(gcdheu_failure, );
        }
        auto res = gcdheu_geddes(ap.subs(var, xi), bp.subs(var, xi), static_cast<symbol_set::size_type>(s_index + 1u));
        if (!res.first) {
            Poly &gamma = std::get<0u>(res.second);
            Poly G;
            G.set_symbol_set(args);
            unsigned j = 0;
            while (gamma.size() != 0u) {
                Poly g(mod_s_poly(gamma, xi));
                // NOTE: term mult here could be useful, but probably it makes more
                // sense to just improve the series multiplication routine.
                G += g * math::pow(Poly{var}, j);
                gamma -= g;
                poly_exact_cf_div(gamma, xi);
                safe_integral_adder(j, 1u);
            }
            // NOTE: I don't know if this is possible at all, but it's better to be safe than
            // sorry. This prevents divisions by zero below.
            if (G.size() == 0u) {
                update_xi();
                continue;
            }
            try {
                // For the division test, we need to operate on the primitive
                // part of the candidate GCD.
                poly_exact_cf_div(G, G.content());
                // The division test.
                auto cf_a = ap / G;
                auto cf_b = bp / G;
                // Need to multiply by the GCD of the contents of a and b in order to produce
                // the GCD with the largest coefficients.
                const auto F = math::gcd(a_cont, b_cont);
                poly_cf_mult(F, G);
                // The cofactors above have been computed with the primitive parts of G and a,b.
                // We need to rescale them in order to find the true cofactors, that is, a / G
                // and b / G.
                poly_cf_mult(a_cont, cf_a);
                poly_exact_cf_div(cf_a, F);
                poly_cf_mult(b_cont, cf_b);
                poly_exact_cf_div(cf_b, F);
                return std::make_pair(false, std::make_tuple(std::move(G), std::move(cf_a), std::move(cf_b)));
            } catch (const math::inexact_division &) {
                // Continue in case the division check fails.
            }
        }
        update_xi();
    }
    return std::make_pair(true, std::make_tuple(Poly{}, Poly{}, Poly{}));
}

// Namespace for generic polynomial division enabler, used to stuff
// in handy aliases. We put it here in order to share it with the enabler
// for the divexact specialisation.
namespace ptd
{

template <typename T>
using cf_t = typename T::term_type::cf_type;

template <typename T>
using expo_t = typename T::term_type::key_type::value_type;

template <typename T, typename U>
using enabler =
    typename std::enable_if<std::is_base_of<polynomial_tag, T>::value && std::is_same<T, U>::value
                                && is_multipliable_in_place<cf_t<T>>::value
                                && std::is_same<decltype(std::declval<const cf_t<T> &>()
                                                         * std::declval<const cf_t<T> &>()),
                                                cf_t<T>>::value
                                && has_exact_division<cf_t<T>>::value && has_exact_ring_operations<cf_t<T>>::value
                                && is_subtractable_in_place<T>::value
                                && (std::is_integral<expo_t<T>>::value || is_mp_integer<expo_t<T>>::value),
                            int>::type;
}
}

/// Polynomial GCD algorithms.
enum class polynomial_gcd_algorithm {
    /// Automatic selection.
    automatic,
    /// Subresultant PRS.
    prs_sr,
    /// Heuristic GCD.
    heuristic
};

/// Polynomial class.
/**
 * This class represents multivariate polynomials as collections of multivariate polynomial terms.
 * \p Cf represents the ring over which the polynomial is defined, while \p Key represents the monomial type.
 *
 * Polynomials support an automatic degree-based truncation mechanism, disabled by default, which comes into play during
 * polynomial multiplication. It allows to discard automatically all those terms, generated during series
<<<<<<< HEAD
 * multiplication,
 * whose total or partial degree is greater than a specified limit. This mechanism can be configured via a set of
 * thread-safe static methods, and it is enabled if:
=======
 * multiplication, whose total or partial degree is greater than a specified limit. This mechanism can be configured via
 * a set of thread-safe static methods, and it is enabled if:
>>>>>>> b1a8cb6d
 * - the total and partial degree of the series are represented by the same type \p D,
 * - all the truncation-related requirements in piranha::power_series are satsified,
 * - the type \p D is equality-comparable, subtractable and the type resulting from the subtraction is still \p D.
 *
 * This class satisfies the piranha::is_series and piranha::is_cf type traits.
 *
 * \warning
 * The division and GCD operations are known to have poor performance, especially with large operands. Performance
 * will be improved in future versions.
 *
 * ## Type requirements ##
 *
 * \p Cf must be suitable for use in piranha::series as first template argument,
 * \p Key must be an instance of either piranha::monomial or piranha::kronecker_monomial.
 *
 * ## Exception safety guarantee ##
 *
 * This class provides the same guarantee as the base series type it derives from.
 *
 * ## Move semantics ##
 *
 * Move semantics is equivalent to the move semantics of the base series type it derives from.
 *
 * ## Serialization ##
 *
 * This class supports serialization if the underlying coefficient and key types do.
 */
template <typename Cf, typename Key>
class polynomial
    : public power_series<trigonometric_series<ipow_substitutable_series<substitutable_series<t_substitutable_series<series<Cf,
                                                                                                                            Key,
                                                                                                                            polynomial<Cf,
                                                                                                                                       Key>>,
                                                                                                                     polynomial<Cf,
                                                                                                                                Key>>,
                                                                                              polynomial<Cf, Key>>,
                                                                         polynomial<Cf, Key>>>,
                          polynomial<Cf, Key>>,
      detail::polynomial_tag
{
    // Check the key.
    PIRANHA_TT_CHECK(detail::is_polynomial_key, Key);
    // Make friend with debug class.
    template <typename>
    friend class debug_access;
    // Make friend with all poly types.
    template <typename, typename>
    friend class polynomial;
    // Make friend with Poisson series.
    template <typename>
    friend class poisson_series;
    // Make friend with divisor series.
    template <typename, typename>
    friend class divisor_series;
    // The base class.
    using base
        = power_series<trigonometric_series<ipow_substitutable_series<substitutable_series<t_substitutable_series<series<Cf,
                                                                                                                         Key,
                                                                                                                         polynomial<Cf,
                                                                                                                                    Key>>,
                                                                                                                  polynomial<Cf,
                                                                                                                             Key>>,
                                                                                           polynomial<Cf, Key>>,
                                                                      polynomial<Cf, Key>>>,
                       polynomial<Cf, Key>>;
    // A couple of helpers from C++14.
    template <typename T>
    using decay_t = typename std::decay<T>::type;
    template <bool B, typename T = void>
    using enable_if_t = typename std::enable_if<B, T>::type;
    // String constructor.
    template <typename Str>
    void construct_from_string(Str &&str)
    {
        typedef typename base::term_type term_type;
        // Insert the symbol.
        this->m_symbol_set.add(symbol(std::forward<Str>(str)));
        // Construct and insert the term.
        this->insert(term_type(Cf(1), typename term_type::key_type{1}));
    }
    template <typename T = Key,
              typename std::enable_if<detail::key_has_linarg<T>::value && has_safe_cast<integer, Cf>::value, int>::type
              = 0>
    std::map<std::string, integer> integral_combination() const
    {
        try {
            std::map<std::string, integer> retval;
            for (auto it = this->m_container.begin(); it != this->m_container.end(); ++it) {
                const std::string lin_arg = it->m_key.linear_argument(this->m_symbol_set);
                piranha_assert(retval.find(lin_arg) == retval.end());
                retval[lin_arg] = safe_cast<integer>(it->m_cf);
            }
            return retval;
        } catch (const std::invalid_argument &) {
            piranha_throw(std::invalid_argument, "polynomial is not an integral linear combination");
        }
    }
    template <
        typename T = Key,
        typename std::enable_if<!detail::key_has_linarg<T>::value || !has_safe_cast<integer, Cf>::value, int>::type = 0>
    std::map<std::string, integer> integral_combination() const
    {
        piranha_throw(std::invalid_argument,
                      "the polynomial type does not support the extraction of a linear combination");
    }
    // Integration utils.
    // Empty for SFINAE.
    template <typename T, typename = void>
    struct integrate_type_ {
    };
    // The type resulting from the integration of the key of series T.
    template <typename T>
    using key_integrate_type
        = decltype(std::declval<const typename T::term_type::key_type &>()
                       .integrate(std::declval<const symbol &>(), std::declval<const symbol_set &>())
                       .first);
    // Basic integration requirements for series T, to be satisfied both when the coefficient is integrable
    // and when it is not. ResT is the type of the result of the integration.
    template <typename T, typename ResT>
    using basic_integrate_requirements = typename std::enable_if<
        // Coefficient differentiable, and can call is_zero on the result.
        has_is_zero<decltype(math::partial(std::declval<const typename T::term_type::cf_type &>(),
                                           std::declval<const std::string &>()))>::value
        &&
        // The key is integrable.
        detail::true_tt<key_integrate_type<T>>::value &&
        // The result needs to be addable in-place.
        is_addable_in_place<ResT>::value &&
        // It also needs to be ctible from zero.
        std::is_constructible<ResT, int>::value>::type;
    // Non-integrable coefficient.
    template <typename T>
    using nic_res_type = decltype((std::declval<const T &>() * std::declval<const typename T::term_type::cf_type &>())
                                  / std::declval<const key_integrate_type<T> &>());
    template <typename T>
    struct integrate_type_<T, typename std::
                                  enable_if<!is_integrable<typename T::term_type::cf_type>::value
                                            && detail::true_tt<basic_integrate_requirements<T, nic_res_type<T>>>::
                                                   value>::type> {
        using type = nic_res_type<T>;
    };
    // Integrable coefficient.
    // The type resulting from the differentiation of the key of series T.
    template <typename T>
    using key_partial_type
        = decltype(std::declval<const typename T::term_type::key_type &>()
                       .partial(std::declval<const symbol_set::positions &>(), std::declval<const symbol_set &>())
                       .first);
    // Type resulting from the integration of the coefficient.
    template <typename T>
    using i_cf_type = decltype(
        math::integrate(std::declval<const typename T::term_type::cf_type &>(), std::declval<const std::string &>()));
    // Type above, multiplied by the type coming out of the derivative of the key.
    template <typename T>
    using i_cf_type_p = decltype(std::declval<const i_cf_type<T> &>() * std::declval<const key_partial_type<T> &>());
    // Final series type.
    template <typename T>
    using ic_res_type = decltype(std::declval<const i_cf_type_p<T> &>() * std::declval<const T &>());
    template <typename T>
    struct integrate_type_<T,
                           typename std::
                               enable_if<is_integrable<typename T::term_type::cf_type>::value
                                         && detail::true_tt<basic_integrate_requirements<T, ic_res_type<T>>>::value &&
                                         // We need to be able to add the non-integrable type.
                                         is_addable_in_place<ic_res_type<T>, nic_res_type<T>>::value &&
                                         // We need to be able to compute the partial degree and cast it to integer.
                                         has_safe_cast<integer,
                                                       decltype(
                                                           std::declval<const typename T::term_type::key_type &>()
                                                               .degree(std::declval<const symbol_set::positions &>(),
                                                                       std::declval<const symbol_set &>()))>::value
                                         &&
                                         // This is required in the initialisation of the return value.
                                         std::is_constructible<i_cf_type_p<T>, i_cf_type<T>>::value &&
                                         // We need to be able to assign the integrated coefficient times key partial.
                                         std::is_assignable<i_cf_type_p<T> &, i_cf_type_p<T>>::value &&
                                         // Needs math::negate().
                                         has_negate<i_cf_type_p<T>>::value>::type> {
        using type = ic_res_type<T>;
    };
    // Final typedef.
    template <typename T>
    using integrate_type = typename std::enable_if<is_returnable<typename integrate_type_<T>::type>::value,
                                                   typename integrate_type_<T>::type>::type;
    // Integration with integrable coefficient.
    template <typename T = polynomial>
    integrate_type<T> integrate_impl(const symbol &s, const typename base::term_type &term,
                                     const std::true_type &) const
    {
        typedef typename base::term_type term_type;
        typedef typename term_type::cf_type cf_type;
        typedef typename term_type::key_type key_type;
        // Get the partial degree of the monomial in integral form.
        integer degree;
        const symbol_set::positions pos(this->m_symbol_set, symbol_set{s});
        try {
            degree = safe_cast<integer>(term.m_key.degree(pos, this->m_symbol_set));
        } catch (const std::invalid_argument &) {
            piranha_throw(std::invalid_argument,
                          "unable to perform polynomial integration: cannot extract the integral form of an exponent");
        }
        // If the degree is negative, integration by parts won't terminate.
        if (degree.sign() < 0) {
            piranha_throw(std::invalid_argument,
                          "unable to perform polynomial integration: negative integral exponent");
        }
        polynomial tmp;
        tmp.set_symbol_set(this->m_symbol_set);
        key_type tmp_key = term.m_key;
        tmp.insert(term_type(cf_type(1), tmp_key));
        i_cf_type_p<T> i_cf(math::integrate(term.m_cf, s.get_name()));
        integrate_type<T> retval(i_cf * tmp);
        for (integer i(1); i <= degree; ++i) {
            // Update coefficient and key. These variables are persistent across loop iterations.
            auto partial_key = tmp_key.partial(pos, this->m_symbol_set);
            i_cf = math::integrate(i_cf, s.get_name()) * std::move(partial_key.first);
            // Account for (-1)**i.
            math::negate(i_cf);
            // Build the other factor from the derivative of the monomial.
            tmp = polynomial{};
            tmp.set_symbol_set(this->m_symbol_set);
            tmp_key = std::move(partial_key.second);
            // NOTE: don't move tmp_key, as it needs to hold a valid value
            // for the next loop iteration.
            tmp.insert(term_type(cf_type(1), tmp_key));
            retval += i_cf * tmp;
        }
        return retval;
    }
    // Integration with non-integrable coefficient.
    template <typename T = polynomial>
    integrate_type<T> integrate_impl(const symbol &, const typename base::term_type &, const std::false_type &) const
    {
        piranha_throw(std::invalid_argument,
                      "unable to perform polynomial integration: coefficient type is not integrable");
    }
    // Template alias for use in pow() overload. Will check via SFINAE that the base pow() method can be called with
    // argument T
    // and that exponentiation of key type is legal.
    template <typename T, typename Series>
    using pow_ret_type =
        typename std::enable_if<detail::true_tt<decltype(
                                    std::declval<typename Series::term_type::key_type const &>().pow(
                                        std::declval<const T &>(), std::declval<const symbol_set &>()))>::value,
                                decltype(std::declval<series<Cf, Key, polynomial<Cf, Key>> const &>().pow(
                                    std::declval<const T &>()))>::type;
    PIRANHA_SERIALIZE_THROUGH_BASE(base)
    // Invert utils.
    template <typename Series>
    using inverse_type = decltype(std::declval<const Series &>().pow(-1));
    // Auto-truncation machinery.
    // The degree and partial degree types, detected via math::degree().
    template <typename T>
    using degree_type = decltype(math::degree(std::declval<const T &>()));
    template <typename T>
    using pdegree_type
        = decltype(math::degree(std::declval<const T &>(), std::declval<const std::vector<std::string> &>()));
    // Enablers for auto-truncation: degree and partial degree must be the same, series must support
<<<<<<< HEAD
    // math::truncate_degree(), degree type
    // must be subtractable and yield the same type.
=======
    // math::truncate_degree(), degree type must be subtractable and yield the same type.
>>>>>>> b1a8cb6d
    template <typename T>
    using at_degree_enabler =
        typename std::enable_if<std::is_same<degree_type<T>, pdegree_type<T>>::value
                                    && has_truncate_degree<T, degree_type<T>>::value
                                    && std::is_same<decltype(std::declval<const degree_type<T> &>()
                                                             - std::declval<const degree_type<T> &>()),
<<<<<<< HEAD
                                                    degree_type<T>>::value,
=======
                                                    degree_type<T>>::value
                                    && is_equality_comparable<degree_type<T>>::value,
>>>>>>> b1a8cb6d
                                int>::type;
    // For the setter, we need the above plus we need to be able to convert safely U to the degree type.
    template <typename T, typename U>
    using at_degree_set_enabler =
        typename std::enable_if<detail::true_tt<at_degree_enabler<T>>::value && has_safe_cast<degree_type<T>, U>::value,
                                int>::type;
    // This needs to be separate from the other static inits because we don't have anything to init
    // if the series does not support degree computation.
<<<<<<< HEAD
    // NOTE: here the important thing is that this method does not
    // return the same object for different series types, as the intent of the truncation mechanism is that each
    // polynomial type
    // has its own settings.
    // We need to keep this in mind if we need static resources that must be unique for the series type, sometimes
    // adding the Derived
    // series as template argument in a toolbox might actually be necessary because of this. Note that, contrary to the,
    // e.g., custom
    // derivatives map in series.hpp here we don't care about the type of T - we just need to be able to extract the
    // term type
    // from it.
=======
    // NOTE: here the important thing is that this method does not return the same object for different series types,
    // as the intent of the truncation mechanism is that each polynomial type has its own settings.
    // We need to keep this in mind if we need static resources that must be unique for the series type, sometimes
    // adding the Derived series as template argument in a toolbox might actually be necessary because of this. Note
    // that, contrary to the, e.g., custom derivatives map in series.hpp here we don't care about the type of T - we
    // just need to be able to extract the term type from it.
>>>>>>> b1a8cb6d
    template <typename T = polynomial>
    static degree_type<T> &get_at_degree_max()
    {
        // Init to zero for peace of mind - though this should never be accessed
        // if the auto-truncation is not used.
        static degree_type<T> at_degree_max(0);
        return at_degree_max;
    }
    // Enabler for string construction.
    template <typename Str>
    using str_enabler =
        typename std::enable_if<std::is_same<typename std::decay<Str>::type, std::string>::value
                                    || std::is_same<typename std::decay<Str>::type, char *>::value
                                    || std::is_same<typename std::decay<Str>::type, const char *>::value,
                                int>::type;
    // Implementation of find_cf().
    template <typename T>
    using find_cf_enabler =
        typename std::enable_if<std::is_constructible<
                                    typename base::term_type::key_type, decltype(std::begin(std::declval<const T &>())),
                                    decltype(std::end(std::declval<const T &>())), const symbol_set &>::value
                                    && has_begin_end<const T>::value,
                                int>::type;
    template <typename T>
    using find_cf_init_list_enabler = find_cf_enabler<std::initializer_list<T>>;
    template <typename Iterator>
    Cf find_cf_impl(Iterator begin, Iterator end) const
    {
        typename base::term_type tmp_term{Cf(0), Key(begin, end, this->m_symbol_set)};
        auto it = this->m_container.find(tmp_term);
        if (it == this->m_container.end()) {
            return Cf(0);
        }
        return it->m_cf;
    }
    // Division utilities.
    // Couple of handy aliases.
    template <typename T>
    using cf_t = typename T::term_type::cf_type;
    template <typename T>
    using key_t = typename T::term_type::key_type;
    template <typename T>
    using expo_t = typename T::term_type::key_type::value_type;
    // Multiply polynomial by a term. Preconditions:
    // - p is not zero,
    // - the coefficient of the term is not zero.
    // Type requirements:
    // - cf type supports multiplication,
    // - key type supports multiply.
    template <typename PType>
    static PType term_mult(const typename PType::term_type &t, const PType &p)
    {
        using term_type = typename PType::term_type;
        using key_type = typename term_type::key_type;
        piranha_assert(p.size() != 0u);
        piranha_assert(!math::is_zero(t.m_cf));
        // Initialise the return value.
        PType retval;
        retval.set_symbol_set(p.get_symbol_set());
        // Prepare an adequate number of buckets (same as input poly).
        retval._container().rehash(p._container().bucket_count());
        // Go with the loop.
        key_type tmp_key;
        const auto it_f = p._container().end();
        for (auto it = p._container().begin(); it != it_f; ++it) {
            key_type::multiply(tmp_key, t.m_key, it->m_key, p.get_symbol_set());
            piranha_assert(!math::is_zero(t.m_cf * it->m_cf));
            // NOTE: here we could use the unique_insert machinery
            // to improve performance.
            retval.insert(term_type{t.m_cf * it->m_cf, tmp_key});
        }
        return retval;
    }
    // Univariate euclidean division.
    template <bool CheckExpos, typename T>
    static std::pair<polynomial, polynomial> udivrem_impl(const T &n, const T &d)
    {
        using term_type = typename base::term_type;
        using cf_type = typename term_type::cf_type;
        using key_type = typename term_type::key_type;
        // Only univariate polynomials are allowed.
        if (unlikely(n.get_symbol_set().size() != 1u || n.get_symbol_set() != d.get_symbol_set())) {
            piranha_throw(std::invalid_argument, "only univariate polynomials in the same variable "
                                                 "are allowed in the polynomial division with remainder routine");
        }
        if (unlikely(d.size() == 0u)) {
            piranha_throw(zero_division_error, "univariate polynomial division by zero");
        }
        // Cache the symbol set for brevity.
        const auto &args = n.get_symbol_set();
        // If the numerator is zero, just return two empty polys.
        if (n.size() == 0u) {
            polynomial q, r;
            q.set_symbol_set(args);
            r.set_symbol_set(args);
            return std::make_pair(std::move(q), std::move(r));
        }
        // Check negative exponents, if requested.
        if (CheckExpos) {
            // Check if there are negative exponents.
            detail::poly_expo_checker(n);
            detail::poly_expo_checker(d);
        }
        // Initialisation: quotient is empty, remainder is the numerator.
        polynomial q, r(n);
        q.set_symbol_set(args);
        // Leading term of the denominator, always the same.
        const auto lden = detail::poly_lterm(d);
        piranha_assert(!math::is_zero(lden->m_cf));
        // Temp cf and key used for computations in the loop.
        cf_type tmp_cf;
        key_type tmp_key;
        while (true) {
            if (r.size() == 0u) {
                break;
            }
            // Leading term of the remainder.
            const auto lr = poly_lterm(r);
            if (lr->m_key < lden->m_key) {
                break;
            }
            // NOTE: we want to check that the division is exact here,
            // and throw if this is not the case.
            // NOTE: this should be made configurable to optimise the case in which we
            // know the division will be exact (e.g., in GCD).
            math::divexact(tmp_cf, lr->m_cf, lden->m_cf);
            key_type::divide(tmp_key, lr->m_key, lden->m_key, args);
            term_type t{tmp_cf, tmp_key};
            // NOTE: here we are basically progressively removing terms from r until
            // it gets to zero. This sounds exactly like the kind of situation in which
            // the iteration over the hash table could become really slow. This might
            // matter when we need to re-determine the leading term of r above.
            // We should consider adding a re-hashing every time we do a +/- operation on
            // a series and the load factor gets below a certain threshold. We should also
            // review uses of the insert() method of series to spot other possible
            // places where this could be a problem (although once we have a good behaviour
            // for +/- we should be mostly good - multiplication should already be ok).
            r -= term_mult(t, d);
            q.insert(std::move(t));
        }
        return std::make_pair(std::move(q), std::move(r));
    }
    // Multivariate exact division.
    template <typename T>
    static T division_impl(const T &n, const T &d)
    {
        static_assert(std::is_same<T, polynomial>::value, "Invalid type.");
        using term_type = typename polynomial::term_type;
        using expo_type = typename term_type::key_type::value_type;
        // Cache it.
        const auto &args = n.get_symbol_set();
        // Univariate case.
        if (args.size() == 1u) {
            // NOTE: udivrem contains the check for negative exponents, zero n/d, etc.
            auto res = polynomial::udivrem(n, d);
            if (res.second.size() != 0u) {
                piranha_throw(math::inexact_division, );
            }
            return std::move(res.first);
        }
        // Multivariate or zerovariate case.
        // NOTE: here we need to check a few things as the mapping to univariate has certain prereqs.
        // First we check if n or d are zero.
        if (d.size() == 0u) {
            piranha_throw(zero_division_error, "polynomial division by zero");
        }
        if (n.size() == 0u) {
            polynomial retval;
            retval.set_symbol_set(args);
            return retval;
        }
        // Deal with the case in which the number of arguments is zero. We need to do it here as the mapping
        // requires at least 1 var.
        if (args.size() == 0u) {
            piranha_assert(n.size() == 1u && d.size() == 1u);
            piranha_assert(n.is_single_coefficient() && d.is_single_coefficient());
            polynomial retval;
            retval.set_symbol_set(args);
            Cf tmp_cf;
            math::divexact(tmp_cf, n._container().begin()->m_cf, d._container().begin()->m_cf);
            retval.insert(term_type{std::move(tmp_cf), Key(args)});
            return retval;
        }
        // Map to univariate.
        auto umap = detail::poly_to_univariate(n, d);
        // Do the univariate division.
        // NOTE: need to call udivrem_impl from the mapped univariate type.
        // NOTE: the check for negative exponents is done in the mapping.
        auto ures = std::get<0u>(umap).template udivrem_impl<false>(std::get<0u>(umap), std::get<1u>(umap));
        // Check if the division was exact.
        if (ures.second.size() != 0u) {
            piranha_throw(math::inexact_division, );
        }
        // Map back to multivariate.
        auto retval = detail::poly_from_univariate<Key>(ures.first, std::get<2u>(umap), args);
        // Final check: for each variable, the degree of retval + degree of d must be equal to the degree of n.
        auto degree_vector_extractor = [&args](const polynomial &p) -> std::vector<expo_type> {
            std::vector<expo_type> ret, tmp;
            // Init with the first term of the polynomial.
            piranha_assert(p.size() != 0u);
            auto it = p._container().begin();
            it->m_key.extract_exponents(ret, args);
            ++it;
            for (; it != p._container().end(); ++it) {
                it->m_key.extract_exponents(tmp, args);
                for (decltype(tmp.size()) i = 0u; i < tmp.size(); ++i) {
                    if (tmp[i] > ret[i]) {
                        ret[i] = tmp[i];
                    }
                }
            }
            return ret;
        };
        const auto n_dv = degree_vector_extractor(n), d_dv = degree_vector_extractor(d),
                   r_dv = degree_vector_extractor(retval);
        for (decltype(n_dv.size()) i = 0u; i < n_dv.size(); ++i) {
            if (integer(n_dv[i]) != integer(d_dv[i]) + integer(r_dv[i])) {
                piranha_throw(math::inexact_division, );
            }
        }
        return retval;
    }
    // Enabler for exact poly division.
    // NOTE: the further constraining here that T must be polynomial is to work around a GCC < 5 (?) bug,
    // in which template operators from other template instantiations of polynomial<> are considered. We can
    // remove this once we bump the minimum version of GCC required.
    template <typename T, typename U = T>
    using poly_div_enabler
        = enable_if_t<std::is_same<decay_t<T>, polynomial>::value, detail::ptd::enabler<decay_t<T>, decay_t<U>>>;
    // Enabler for in-place division.
    template <typename T, typename U>
    using poly_in_place_div_enabler
        = enable_if_t<detail::true_tt<poly_div_enabler<T, U>>::value && !std::is_const<T>::value, int>;
    // Join enabler.
    template <typename T>
    using join_enabler =
        typename std::enable_if<std::is_base_of<detail::polynomial_tag, cf_t<T>>::value
                                    && std::is_same<Key, key_t<T>>::value
                                    && detail::true_tt<decltype(std::declval<cf_t<T> &>()
                                                                += std::declval<const cf_t<T> &>()
                                                                   * std::declval<const cf_t<T> &>())>::value,
                                int>::type;
    // Content enabler.
    template <typename T>
    using content_enabler = typename std::enable_if<has_gcd3<cf_t<T>>::value, int>::type;
    // Primitive part enabler.
    template <typename T>
    using pp_enabler =
        typename std::enable_if<detail::true_tt<content_enabler<T>>::value && has_exact_division<cf_t<T>>::value,
                                int>::type;
    // Prem enabler.
    template <typename T>
    using uprem_enabler =
        typename std::enable_if<detail::true_tt<poly_div_enabler<T>>::value
                                    && std::is_same<decltype(math::pow(std::declval<const cf_t<T> &>(), 0u)),
                                                    cf_t<T>>::value,
                                int>::type;
    // Enabler for GCD.
    template <typename T>
    using gcd_enabler = typename std::
        enable_if<has_gcd<cf_t<T>>::value && has_gcd3<cf_t<T>>::value
                      && std::is_same<decltype(math::pow(std::declval<const cf_t<T> &>(), 0u)), cf_t<T>>::value
                      && is_multipliable_in_place<cf_t<T>>::value
                      && std::is_same<decltype(std::declval<const cf_t<T> &>() * std::declval<const cf_t<T> &>()),
                                      cf_t<T>>::value
                      && has_exact_division<cf_t<T>>::value && std::is_copy_assignable<cf_t<T>>::value
                      && detail::true_tt<content_enabler<T>>::value && detail::true_tt<poly_div_enabler<T>>::value,
                  int>::type;
    // Height.
    template <typename T>
    using height_type_ = decltype(math::abs(std::declval<const cf_t<T> &>()));
    template <typename T>
    using height_type = typename std::enable_if<std::is_constructible<height_type_<T>, int>::value
                                                    && is_less_than_comparable<height_type_<T>>::value
                                                    && std::is_move_assignable<height_type_<T>>::value
                                                    && (std::is_copy_constructible<height_type_<T>>::value
                                                        || std::is_move_constructible<height_type_<T>>::value),
                                                height_type_<T>>::type;
    // Wrapper around heuristic GCD. It will return false,tuple if the calculation went well,
    // true,tuple otherwise. If run on polynomials with non-integer coefficients, it will throw
    // if the requested algorithm is specifically the heuristic one.
    template <typename T, typename std::enable_if<detail::is_mp_integer<cf_t<T>>::value, int>::type = 0>
    static std::pair<bool, std::tuple<T, T, T>> try_gcdheu(const T &a, const T &b, polynomial_gcd_algorithm)
    {
        try {
            return detail::gcdheu_geddes(a, b);
        } catch (const detail::gcdheu_failure &) {
        }
        return std::make_pair(true, std::tuple<T, T, T>{});
    }
    template <typename T, typename std::enable_if<!detail::is_mp_integer<cf_t<T>>::value, int>::type = 0>
    static std::pair<bool, std::tuple<T, T, T>> try_gcdheu(const T &, const T &, polynomial_gcd_algorithm algo)
    {
        // The idea here is that this is a different kind of failure from the one we throw in the main gcd()
        // function, and we want to be able to discriminate the two.
        if (algo == polynomial_gcd_algorithm::heuristic) {
            piranha_throw(std::runtime_error, "the heuristic polynomial GCD algorithm was explicitly selected, "
                                              "but it cannot be applied to non-integral coefficients");
        }
        return std::make_pair(true, std::tuple<T, T, T>{});
    }
    // This is a wrapper to compute and return the cofactors, together with the GCD, when the PRS algorithm
    // is used (the gcdheu algorithm already computes the cofactors).
    template <typename T, typename U>
    static std::tuple<T, T, T> wrap_gcd_cofactors(U &&gcd, const T &a, const T &b, bool with_cofactors)
    {
        if (with_cofactors) {
            if (math::is_zero(gcd)) {
                // In this case, a tuple of zeroes will be returned.
                return std::make_tuple(std::forward<U>(gcd), T{}, T{});
            } else {
                return std::make_tuple(std::forward<U>(gcd), a / gcd, b / gcd);
            }
        } else {
            return std::make_tuple(std::forward<U>(gcd), T{}, T{});
        }
    }
<<<<<<< HEAD
=======
    // Enabler for untruncated multiplication.
    template <typename T>
    using um_enabler =
        typename std::enable_if<std::is_same<T, decltype(std::declval<const T &>() * std::declval<const T &>())>::value,
                                int>::type;
    // Enabler for truncated multiplication.
    template <typename T, typename U>
    using tm_enabler =
        typename std::enable_if<std::is_same<T, decltype(std::declval<const T &>() * std::declval<const T &>())>::value
                                    && has_safe_cast<degree_type<T>, U>::value
                                    && detail::true_tt<at_degree_enabler<T>>::value,
                                int>::type;
    // Common bits for truncated/untruncated multiplication. Will do the usual merging of the symbol sets
    // before calling the runner functor, which performs the actual multiplication.
    template <typename Functor>
    static polynomial um_tm_implementation(const polynomial &p1, const polynomial &p2, const Functor &runner)
    {
        const auto &ss1 = p1.get_symbol_set(), &ss2 = p2.get_symbol_set();
        if (ss1 == ss2) {
            return runner(p1, p2);
        }
        // If the symbol sets are not the same, we need to merge them and make
        // copies of the original operands as needed.
        auto merge = ss1.merge(ss2);
        const bool need_copy_1 = (merge != ss1), need_copy_2 = (merge != ss2);
        if (need_copy_1) {
            polynomial copy_1(p1.extend_symbol_set(merge));
            if (need_copy_2) {
                polynomial copy_2(p2.extend_symbol_set(merge));
                return runner(copy_1, copy_2);
            }
            return runner(copy_1, p2);
        } else {
            polynomial copy_2(p2.extend_symbol_set(merge));
            return runner(p1, copy_2);
        }
    }
    // Helper function to clear the pow cache when a new auto truncation limit is set.
    template <typename T>
    static void truncation_clear_pow_cache(int mode, const T &max_degree, const std::vector<std::string> &names)
    {
        // The pow cache is cleared only if we are actually changing the truncation settings.
        if (s_at_degree_mode != mode || get_at_degree_max() != max_degree || names != s_at_degree_names) {
            polynomial::clear_pow_cache();
        }
    }
>>>>>>> b1a8cb6d

public:
    /// Series rebind alias.
    template <typename Cf2>
    using rebind = polynomial<Cf2, Key>;
    /// Defaulted default constructor.
    /**
     * Will construct a polynomial with zero terms.
     */
    polynomial() = default;
    /// Defaulted copy constructor.
    polynomial(const polynomial &) = default;
    /// Defaulted move constructor.
    polynomial(polynomial &&) = default;
    /// Constructor from symbol name.
    /**
     * \note
     * This template constructor is enabled only if the decay type of \p Str is a C or C++ string.
     *
     * Will construct a univariate polynomial made of a single term with unitary coefficient and exponent, representing
     * the symbolic variable \p name. The type of \p name must be a string type (either C or C++).
     *
     * @param[in] name name of the symbolic variable that the polynomial will represent.
     *
     * @throws unspecified any exception thrown by:
     * - piranha::symbol_set::add(),
     * - the constructor of piranha::symbol from string,
     * - the invoked constructor of the coefficient type,
     * - the invoked constructor of the key type,
     * - the constructor of the term type from coefficient and key,
     * - piranha::series::insert().
     */
    template <typename Str, str_enabler<Str> = 0>
    explicit polynomial(Str &&name) : base()
    {
        construct_from_string(std::forward<Str>(name));
    }
    PIRANHA_FORWARDING_CTOR(polynomial, base)
    /// Trivial destructor.
    ~polynomial()
    {
        PIRANHA_TT_CHECK(is_cf, polynomial);
        PIRANHA_TT_CHECK(is_series, polynomial);
    }
    /// Defaulted copy assignment operator.
    polynomial &operator=(const polynomial &) = default;
    /// Defaulted move assignment operator.
    polynomial &operator=(polynomial &&) = default;
    PIRANHA_FORWARDING_ASSIGNMENT(polynomial, base)
    /// Override default exponentiation method.
    /**
     * \note
     * This method is enabled only if piranha::series::pow() can be called with exponent \p x
     * and the key type can be raised to the power of \p x via its exponentiation method.
     *
     * This exponentiation override will check if the polynomial consists of a single-term with non-unitary
     * key. In that case, the return polynomial will consist of a single term with coefficient computed via
     * piranha::math::pow() and key computed via the monomial exponentiation method.
     *
     * Otherwise, the base (i.e., default) exponentiation method will be used.
     *
     * @param[in] x exponent.
     *
     * @return \p this to the power of \p x.
     *
     * @throws unspecified any exception thrown by:
     * - the <tt>is_unitary()</tt> and exponentiation methods of the key type,
     * - piranha::math::pow(),
     * - construction of coefficient, key and term,
     * - the copy assignment operator of piranha::symbol_set,
     * - piranha::series::insert() and piranha::series::pow().
     */
    template <typename T, typename Series = polynomial>
    pow_ret_type<T, Series> pow(const T &x) const
    {
        using ret_type = pow_ret_type<T, Series>;
        typedef typename ret_type::term_type term_type;
        typedef typename term_type::cf_type cf_type;
        typedef typename term_type::key_type key_type;
        if (this->size() == 1u && !this->m_container.begin()->m_key.is_unitary(this->m_symbol_set)) {
            cf_type cf(math::pow(this->m_container.begin()->m_cf, x));
            key_type key(this->m_container.begin()->m_key.pow(x, this->m_symbol_set));
            ret_type retval;
            retval.set_symbol_set(this->m_symbol_set);
            retval.insert(term_type(std::move(cf), std::move(key)));
            return retval;
        }
        return static_cast<series<Cf, Key, polynomial<Cf, Key>> const *>(this)->pow(x);
    }
    /// Inversion.
    /**
     * \note
     * This method is enabled only if <tt>piranha::polynomial::pow(-1)</tt> is a well-formed
     * expression.
     *
     * @return the calling polynomial raised to -1 using piranha::polynomial::pow().
     *
     * @throws unspecified any exception thrown by piranha::polynomial::pow().
     */
    template <typename Series = polynomial>
    inverse_type<Series> invert() const
    {
        return this->pow(-1);
    }
    /// Integration.
    /**
     * \note
     * This method is enabled only if the algorithm described below is supported by all the involved types.
     *
     * This method will attempt to compute the antiderivative of the polynomial term by term. If the term's coefficient
     * does not depend on
     * the integration variable, the result will be calculated via the integration of the corresponding monomial.
     * Integration with respect to a variable appearing to the power of -1 will fail.
     *
     * Otherwise, a strategy of integration by parts is attempted, its success depending on the integrability
     * of the coefficient and on the value of the exponent of the integration variable. The integration will
     * fail if the exponent is negative or non-integral.
     *
     * @param[in] name integration variable.
     *
     * @return the antiderivative of \p this with respect to \p name.
     *
     * @throws std::invalid_argument if the integration procedure fails.
     * @throws unspecified any exception thrown by:
     * - piranha::symbol construction,
     * - piranha::math::partial(), piranha::math::is_zero(), piranha::math::integrate(), piranha::safe_cast()
     *   and piranha::math::negate(),
     * - piranha::symbol_set::add(),
     * - term construction,
     * - coefficient construction, assignment and arithmetics,
     * - integration, construction, assignment, differentiation and degree querying methods of the key type,
     * - insert(),
     * - series arithmetics.
     */
    template <typename T = polynomial>
    integrate_type<T> integrate(const std::string &name) const
    {
        typedef typename base::term_type term_type;
        typedef typename term_type::cf_type cf_type;
        // Turn name into symbol.
        const symbol s(name);
        integrate_type<T> retval(0);
        const auto it_f = this->m_container.end();
        for (auto it = this->m_container.begin(); it != it_f; ++it) {
            // If the derivative of the coefficient is null, we just need to deal with
            // the integration of the key.
            if (math::is_zero(math::partial(it->m_cf, name))) {
                polynomial tmp;
                symbol_set sset = this->m_symbol_set;
                // If the variable does not exist in the arguments set, add it.
                if (!std::binary_search(sset.begin(), sset.end(), s)) {
                    sset.add(s);
                }
                tmp.set_symbol_set(sset);
                auto key_int = it->m_key.integrate(s, this->m_symbol_set);
                tmp.insert(term_type(cf_type(1), std::move(key_int.second)));
                retval += (tmp * it->m_cf) / key_int.first;
            } else {
                retval += integrate_impl(s, *it, std::integral_constant<bool, is_integrable<cf_type>::value>());
            }
        }
        return retval;
    }
    /// Set total-degree-based auto-truncation.
    /**
     * \note
     * This method is available only if the requisites outlined in piranha::polynomial are satisfied
     * and if \p U can be safely cast to the degree type.
     *
     * Setup the degree-based auto-truncation mechanism to truncate according to the total maximum degree.
<<<<<<< HEAD
=======
     * If the new auto truncation settings are different from the currently active ones, the natural power cache
     * defined in piranha::series will be cleared.
>>>>>>> b1a8cb6d
     *
     * @param[in] max_degree maximum total degree that will be retained during automatic truncation.
     *
     * @throws unspecified any exception thrown by:
     * - threading primitives,
     * - piranha::safe_cast(),
     * - the constructor of the degree type.
     */
    template <typename U, typename T = polynomial, at_degree_set_enabler<T, U> = 0>
    static void set_auto_truncate_degree(const U &max_degree)
    {
        // Init out for exception safety.
<<<<<<< HEAD
        auto new_degree(safe_cast<degree_type<T>>(max_degree));
=======
        auto new_degree = safe_cast<degree_type<T>>(max_degree);
>>>>>>> b1a8cb6d
        // Initialisation of function-level statics is thread-safe, no need to lock. We get
        // a ref before the lock because the initialisation of the static could throw in principle,
        // and we want the section after the lock to be exception-free.
        auto &at_dm = get_at_degree_max();
        std::lock_guard<std::mutex> lock(s_at_degree_mutex);
<<<<<<< HEAD
        s_at_degree_mode = 1;
=======
        // NOTE: here in principle there could be an exception thrown as a consequence of the degree comparison.
        // This is not a problem as at this stage no setting has been modified.
        truncation_clear_pow_cache(1, new_degree, {});
        s_at_degree_mode = 1;
        // NOTE: the degree type of polys satisfies is_container_element, so move assignment is noexcept.
>>>>>>> b1a8cb6d
        at_dm = std::move(new_degree);
        // This should not throw (a vector of strings, destructors and deallocation should be noexcept).
        s_at_degree_names.clear();
    }
    /// Set partial-degree-based auto-truncation.
    /**
     * \note
     * This method is available only if the requisites outlined in piranha::polynomial are satisfied
     * and if \p U can be safely cast to the degree type.
     *
     * Setup the degree-based auto-truncation mechanism to truncate according to the partial degree.
<<<<<<< HEAD
=======
     * If the new auto truncation settings are different from the currently active ones, the natural power cache
     * defined in piranha::series will be cleared.
>>>>>>> b1a8cb6d
     *
     * @param[in] max_degree maximum partial degree that will be retained during automatic truncation.
     * @param[in] names names of the variables that will be considered during the computation of the
     * partial degree.
     *
     * @throws unspecified any exception thrown by:
     * - threading primitives,
     * - piranha::safe_cast(),
     * - the constructor of the degree type,
     * - memory allocation errors in standard containers.
     */
    template <typename U, typename T = polynomial, at_degree_set_enabler<T, U> = 0>
    static void set_auto_truncate_degree(const U &max_degree, const std::vector<std::string> &names)
    {
        // Copy+move for exception safety.
<<<<<<< HEAD
        auto new_degree(safe_cast<degree_type<T>>(max_degree));
        auto new_names(names);
        auto &at_dm = get_at_degree_max();
        std::lock_guard<std::mutex> lock(s_at_degree_mutex);
=======
        auto new_degree = safe_cast<degree_type<T>>(max_degree);
        auto new_names = names;
        auto &at_dm = get_at_degree_max();
        std::lock_guard<std::mutex> lock(s_at_degree_mutex);
        truncation_clear_pow_cache(2, new_degree, new_names);
>>>>>>> b1a8cb6d
        s_at_degree_mode = 2;
        at_dm = std::move(new_degree);
        s_at_degree_names = std::move(new_names);
    }
    /// Disable degree-based auto-truncation.
    /**
     * \note
     * This method is available only if the requisites outlined in piranha::polynomial are satisfied.
     *
     * Disable the degree-based auto-truncation mechanism.
     *
     * @throws unspecified any exception thrown by:
     * - threading primitives,
     * - the constructor of the degree type,
     * - memory allocation errors in standard containers.
     */
    template <typename T = polynomial, at_degree_enabler<T> = 0>
    static void unset_auto_truncate_degree()
    {
        degree_type<T> new_degree(0);
        auto &at_dm = get_at_degree_max();
        std::lock_guard<std::mutex> lock(s_at_degree_mutex);
        s_at_degree_mode = 0;
        at_dm = std::move(new_degree);
        s_at_degree_names.clear();
    }
    /// Query the status of the degree-based auto-truncation mechanism.
    /**
     * \note
     * This method is available only if the requisites outlined in piranha::polynomial are satisfied.
     *
     * This method will return a tuple of three elements describing the status of the degree-based auto-truncation
     * mechanism.
     * The elements of the tuple have the following meaning:
     * - truncation mode (0 if disabled, 1 for total-degree truncation and 2 for partial-degree truncation),
     * - the maximum degree allowed,
     * - the list of names to be considered for partial truncation.
     *
     * @return a tuple representing the status of the degree-based auto-truncation mechanism.
     *
     * @throws unspecified any exception thrown by threading primitives or by the involved constructors.
     */
    template <typename T = polynomial, at_degree_enabler<T> = 0>
    static std::tuple<int, degree_type<T>, std::vector<std::string>> get_auto_truncate_degree()
    {
        std::lock_guard<std::mutex> lock(s_at_degree_mutex);
        return std::make_tuple(s_at_degree_mode, get_at_degree_max(), s_at_degree_names);
    }
    /// Find coefficient.
    /**
     * \note
     * This method is enabled only if:
     * - \p T satisfies piranha::has_begin_end,
     * - \p Key can be constructed from the begin/end iterators of \p c and a piranha::symbol_set.
     *
     * This method will first construct a term with zero coefficient and key initialised from the begin/end iterators
     * of \p c and the symbol set of \p this, and it will then try to locate the term inside \p this.
     * If the term is found, its coefficient will be returned. Otherwise, a coefficient initialised
     * from 0 will be returned.
     *
     * @param[in] c the container that will be used to construct the \p Key to be located.
     *
     * @returns the coefficient of the term whose \p Key corresponds to \p c if such term exists,
     * zero otherwise.
     *
     * @throws unspecified any exception thrown by:
     * - term, coefficient and key construction,
     * - piranha::hash_set::find().
     */
    template <typename T, find_cf_enabler<T> = 0>
    Cf find_cf(const T &c) const
    {
        return find_cf_impl(std::begin(c), std::end(c));
    }
    /// Find coefficient.
    /**
     * \note
     * This method is enabled only if \p Key can be constructed from the begin/end iterators of \p l and a
     * piranha::symbol_set.
     *
     * This method is identical to the other overload with the same name, and it is provided for convenience.
     *
     * @param[in] l the list that will be used to construct the \p Key to be located.
     *
     * @returns the coefficient of the term whose \p Key corresponds to \p l if such term exists,
     * zero otherwise.
     *
     * @throws unspecified any exception thrown by the other overload.
     */
    template <typename T, find_cf_init_list_enabler<T> = 0>
    Cf find_cf(std::initializer_list<T> l) const
    {
        return find_cf_impl(std::begin(l), std::end(l));
    }
    /// Split polynomial.
    /**
     * This method will split the first symbolic argument of the polynomial. That is, it will return a univariate
     * representation of \p this in which the only symbolic argument is the first symbol in the symbol set of \p this,
     * and the coefficients are multivariate polynomials in the remaining variables.
     *
     * @return a representation of \p this as a univariate polynomial with multivariate polynomial coefficients.
     *
     * @throws std::invalid_argument if \p this does not have at least 2 symbolic arguments.
     * @throws unspecified: any exception thrown by:
     * - the <tt>split()</tt> method of the monomial,
     * - the construction of piranha::symbol_set,
     * - piranha::series::set_symbol_set(),
     * - the construction of terms, coefficients and keys,
     * - piranha::series::insert().
     */
    polynomial<polynomial<Cf, Key>, Key> split() const
    {
        if (unlikely(this->get_symbol_set().size() < 2u)) {
            piranha_throw(std::invalid_argument, "a polynomial needs at least 2 arguments in order to be split");
        }
        using r_term_type = typename polynomial<polynomial<Cf, Key>, Key>::term_type;
        using term_type = typename base::term_type;
        polynomial<polynomial<Cf, Key>, Key> retval;
        retval.set_symbol_set(symbol_set(this->get_symbol_set().begin(), this->get_symbol_set().begin() + 1));
        symbol_set tmp_ss(this->get_symbol_set().begin() + 1, this->get_symbol_set().end());
        for (const auto &t : this->_container()) {
            auto tmp_s = t.m_key.split(this->get_symbol_set());
            polynomial tmp_p;
            tmp_p.set_symbol_set(tmp_ss);
            tmp_p.insert(term_type{t.m_cf, std::move(tmp_s.first)});
            retval.insert(r_term_type{std::move(tmp_p), std::move(tmp_s.second)});
        }
        return retval;
    }
    /// Join polynomial.
    /**
     * \note
     * This method is enabled only if the coefficient type \p Cf is a polynomial whose key type is \p Key, and which
     * supports
     * the expression <tt>a += b * c</tt> where \p a, \p b and \p c are all instances of \p Cf).
     *
     * This method is the opposite of piranha::polynomial::split(): given a polynomial with polynomial coefficients,
     * it will produce a multivariate polynomial in which the arguments of \p this and the arguments of the coefficients
     * have been joined.
     *
     * @return the joined counterpart of \p this.
     *
     * @throws unspecified any exception thrown by:
     * - piranha::series::set_symbol_set() and piranha::series::insert(),
     * - term construction,
     * - arithmetic operations on the coefficient type.
     */
    template <typename T = polynomial, join_enabler<T> = 0>
    Cf join() const
    {
        // NOTE: here we can improve performance by using
        // lower level primitives rather than arithmetic operators.
        using cf_term_type = typename Cf::term_type;
        Cf retval;
        for (const auto &t : this->_container()) {
            Cf tmp;
            tmp.set_symbol_set(this->get_symbol_set());
            tmp.insert(cf_term_type{1, t.m_key});
            retval += tmp * t.m_cf;
        }
        return retval;
    }
    /// Content.
    /**
     * \note
     * This method is enabled only if the coefficient type satisfies piranha::has_gcd3.
     *
     * This method will return the GCD of the polynomial's coefficients. If the polynomial
     * is empty, zero will be returned.
     *
     * @return the content of \p this.
     *
     * @throws unspecified any exception thrown by the polynomial constructor from \p int
     * or by piranha::math::gcd3().
     */
    template <typename T = polynomial, content_enabler<T> = 0>
    Cf content() const
    {
        Cf retval(0);
        for (const auto &t : this->_container()) {
            math::gcd3(retval, retval, t.m_cf);
        }
        return retval;
    }
    /// Primitive part.
    /**
     * \note
     * This method is enabled only if:
     * - the method piranha::polynomial::content() is enabled,
     * - the polynomial coefficient supports math::divexact().
     *
     * This method will return \p this divided by its content.
     *
     * @return the primitive part of \p this.
     *
     * @throws piranha::zero_division_error if the content is zero.
     * @throws unspecified any exception thrown by the division operation or by piranha::polynomial::content().
     */
    template <typename T = polynomial, pp_enabler<T> = 0>
    polynomial primitive_part() const
    {
        polynomial retval(*this);
        auto c = content();
        if (unlikely(math::is_zero(c))) {
            piranha_throw(zero_division_error, "the content of the polynomial is zero");
        }
        detail::poly_exact_cf_div(retval, c);
        return retval;
    }
    /// Univariate polynomial division with remainder.
    /**
     * \note
     * This static method is enabled only if:
     * - the polynomial coefficient type \p Cf is multipliable yielding the same type \p Cf, it is multipliable in-place
     * and
     *   divisible exactly, and it has exact ring operations,
     * - the polynomial type is subtractable in-place,
     * - the exponent type of the monomial is a C++ integral type or an instance of piranha::mp_integer.
     *
     * This method will return a pair representing the quotient and the remainder of the division of the univariate
     * polynomials
     * \p n and \p d. The input polynomials must be univariate in the same variable.
     *
     * @param[in] n the numerator.
     * @param[in] d the denominator.
     *
     * @return the quotient and remainder of the division of \p n by \p d, represented as a standard pair.
     *
     * @throws std::invalid_argument if:
     * - the input polynomials are not univariate or univariate in different variables, or
     * - the low degree of the input polynomials is less than zero.
     * @throws piranha::zero_division_error if \p d is empty.
     * @throws unspecified any exception thrown by:
     * - the public interface of piranha::hash_set and piranha::series,
     * - the monomial multiplication and division methods,
     * - arithmetic operations on the coefficients and on polynomials,
     * - construction of coefficients, monomials, terms and polynomials.
     */
    template <typename T = polynomial, poly_div_enabler<T> = 0>
    static std::pair<polynomial, polynomial> udivrem(const polynomial &n, const polynomial &d)
    {
        return udivrem_impl<true>(n, d);
    }
    /// Univariate pseudo-remainder.
    /**
     * \note
     * This static method is enabled only if polynomial division is enabled, and the polynomial
     * coefficient type is exponentiable to \p unsigned, yielding the coefficient type as a result.
     *
     * The pseudo-remainder is defined as:
     * \f[
     * \mathrm{rem}\left(\mathrm{lc}\left( d \right)^{a-b+1} n,d \right),
     * \f]
     * where \f$\mathrm{lc}\f$ denotes the leading coefficient (that is, the coefficient of the term with the
     * highest univariate degree), and \f$a\f$ and \f$b\f$ are the degrees of \p n and \p d respectively.
     *
     * This method works only on univariate polyomials in the same variable and it requires the univariate degree of \p
     * n to be not less than
     * the univariate degree of \p d. If \p n is zero, an empty polynomial will be returned.
     *
     * @param[in] n the numerator.
     * @param[in] d the denominator.
     *
     * @return the pseudo-remainder of <tt>n / d</tt>.
     *
     * @throws std::invalid_argument if the polynomials are not univariate in the same variable, or if the univariate
     * degree of \p d is greater than the univariate degree of \p n.
     * @throws piranha::zero_division_error if \p d is zero.
     * @throws unspecified any exception thrown by:
     * - piranha::polynomial::udivrem(),
     * - the public interface of piranha::series(),
     * - copy construction of polynomials,
     * - exponentiation and multiplication of coefficients,
     * - the conversion of piranha::integer to \p unsigned.
     */
    template <typename T = polynomial, uprem_enabler<T> = 0>
    static polynomial uprem(const polynomial &n, const polynomial &d)
    {
        // Only univariate polynomials are allowed.
        if (unlikely(n.get_symbol_set().size() != 1u || n.get_symbol_set() != d.get_symbol_set())) {
            piranha_throw(std::invalid_argument, "only univariate polynomials in the same variable "
                                                 "are allowed in the polynomial uprem routine");
        }
        const auto &args = n.get_symbol_set();
        // NOTE: this check is repeated in divrem, we do it here as we want to get the leading term in d.
        if (unlikely(d.size() == 0u)) {
            piranha_throw(zero_division_error, "univariate polynomial division by zero");
        }
        // Same as above, we need the leading term.
        if (unlikely(n.size() == 0u)) {
            polynomial retval;
            retval.set_symbol_set(args);
            return retval;
        }
        auto ld = detail::poly_lterm(d);
        integer dn(detail::poly_lterm(n)->m_key.degree(args)), dd(ld->m_key.degree(args));
        if (dd > dn) {
            piranha_throw(std::invalid_argument, "the degree of the denominator is greater than "
                                                 "the degree of the numerator in the polynomial uprem routine");
        }
        // NOTE: negative degrees will be caught by udivrem.
        auto n_copy(n);
        detail::poly_cf_mult(math::pow(ld->m_cf, static_cast<unsigned>(dn - dd + 1)), n_copy);
        // NOTE: here we can force exact division in udivrem, when we implement it.
        return udivrem(n_copy, d).second;
    }
    /// Exact polynomial division.
    /**
     * \note
     * This operator is enabled only if the decay types of \p T and \p U are the same type \p Td
     * and polynomial::udivrem() is enabled for \p Td.
     *
     * This operator will compute the exact result of <tt>n / d</tt>. If \p d does not divide \p n exactly, an error
     * will be produced.
     *
     * @param[in] n the numerator.
     * @param[in] d the denominator.
     *
     * @return the quotient <tt>n / d</tt>.
     *
     * @throws piranha::zero_division_error if \p d is zero.
     * @throws piranha::math::inexact_division if the division is not exact.
     * @throws std::invalid_argument if a negative exponent is encountered.
     * @throws unspecified any exception thrown by:
     * - piranha::polynomial::udivrem(),
     * - the public interface of piranha::hash_set, piranha::series, piranha::symbol_set,
     * - the monomial's <tt>extract_exponents()</tt> methods,
     * - construction of coefficients, monomials, terms and polynomials,
     * - arithmetic operations on the coefficients and on polynomials,
     * - memory errors in standard containers,
     * - conversion of piranha::integer to C++ integral types,
     * - piranha::safe_cast().
     */
    template <typename T, typename U, poly_div_enabler<T, U> = 0>
    friend polynomial operator/(T &&n, U &&d)
    {
        // Then we need to deal with different symbol sets.
        polynomial merged_n, merged_d;
        polynomial const *real_n(&n), *real_d(&d);
        if (n.get_symbol_set() != d.get_symbol_set()) {
            auto merge = n.get_symbol_set().merge(d.get_symbol_set());
            if (merge != n.get_symbol_set()) {
                merged_n = n.extend_symbol_set(merge);
                real_n = &merged_n;
            }
            if (merge != d.get_symbol_set()) {
                merged_d = d.extend_symbol_set(merge);
                real_d = &merged_d;
            }
        }
        return division_impl(*real_n, *real_d);
    }
    /// Exact in-place polynomial division.
    /**
     * \note
     * This operator is enabled only if operator/() is enabled for the input types and \p T
     * is not const.
     *
     * This operator is equivalent to:
     * @code
     * return n = n / d;
     * @endcode
     *
     * @param[in,out] n the numerator.
     * @param[in] d the denominator.
     *
     * @return a reference to \p n.
     *
     * @throws unspecified any exception thrown by the binary operator.
     */
    template <typename T, typename U, poly_in_place_div_enabler<T, U> = 0>
    friend polynomial &operator/=(T &n, U &&d)
    {
        return n = n / d;
    }
    /// Get the default algorithm to be used for GCD computations.
    /**
     * The default value initialised on startup is polynomial_gcd_algorithm::automatic.
     * This method is thread-safe.
     *
     * @return the current default algorithm to be used for GCD computations.
     */
    static polynomial_gcd_algorithm get_default_gcd_algorithm()
    {
        return s_def_gcd_algo.load();
    }
    /// Set the default algorithm to be used for GCD computations.
    /**
     * This method is thread-safe.
     *
     * @param[in] algo the desired default algorithm to be used for GCD computations.
     */
    static void set_default_gcd_algorithm(polynomial_gcd_algorithm algo)
    {
        s_def_gcd_algo.store(algo);
    }
    /// Reset the default algorithm to be used for GCD computations.
    /**
     * This method will set the default algorithm to be used for GCD computations to
     * polynomial_gcd_algorithm::automatic.
     * This method is thread-safe.
     */
    static void reset_default_gcd_algorithm()
    {
        s_def_gcd_algo.store(polynomial_gcd_algorithm::automatic);
    }
    /// Polynomial GCD.
    /**
     * \note
     * This static method is enabled only if the following conditions apply:
     * - the coefficient type has math::gcd() and math::gcd3(), it is exponentiable to \p unsigned yielding
     *   the coefficient type, it is multipliable in-place and in binary form, yielding the coefficient type,
     *   it has math::divexact(), and it is copy-assignable,
     * - the polynomial type has piranha::polynomial::content() and piranha::polynomial::udivrem().
     *
     * This method will compute the GCD of polynomials \p a and \p b. The algorithm that will be employed
     * for the computation is selected by the \p algo flag. If \p algo is set to polynomial_gcd_algorithm::automatic
     * the heuristic GCD algorithm will be tried first, followed by the PRS SR algorithm in case of failures.
     * If \p algo is set to any other value, the selected algorithm will be used. The heuristic GCD algorithm can be
     * used only when the ceofficient type is an instance of piranha::mp_integer. The default value for \p algo
     * is the one returned by get_default_gcd_algorithm().
     *
     * The \p with_cofactors flag signals whether the cofactors should be returned together with the GCD or not.
     *
     * @param[in] a first argument.
     * @param[in] b second argument.
     * @param[in] with_cofactors flag to signal that cofactors must be returned as well.
     * @param[in] algo the GCD algorithm.
     *
     * @return a tuple containing the GCD \p g of \p a and \p b, and the cofactors (that is, <tt>a / g</tt> and <tt>b /
     * g</tt>),
     * if requested. If the cofactors are not requested, the content of the last two elements of the tuple is
     * unspecified. If both input
     * arguments are zero, the cofactors will be zero as well.
     *
     * @throws std::invalid_argument if a negative exponent is encountered in \p a or \p b.
     * @throws std::overflow_error in case of (unlikely) integral overflow errors.
     * @throws std::runtime_error if \p algo is polynomial_gcd_algorithm::heuristic and the execution
     * of the algorithm fails or it the coefficient type is not an instance of piranha::mp_integer.
     * @throws unspecified any exception thrown by:
     * - the public interface of piranha::series, piranha::symbol_set, piranha::hash_set,
     * - construction of keys,
     * - construction, arithmetics and other operations of coefficients and polynomials,
     * - math::gcd(), math::gcd3(), math::divexact(), math::pow(), math::subs(),
     * - piranha::polynomial::udivrem(), piranha::polynomial::content(),
     * - memory errors in standard containers,
     * - the conversion of piranha::integer to \p unsigned.
     */
    template <typename T = polynomial, gcd_enabler<T> = 0>
    static std::tuple<polynomial, polynomial, polynomial>
    gcd(const polynomial &a, const polynomial &b, bool with_cofactors = false,
        polynomial_gcd_algorithm algo = get_default_gcd_algorithm())
    {
        // Deal with different symbol sets.
        polynomial merged_a, merged_b;
        polynomial const *real_a(&a), *real_b(&b);
        if (a.get_symbol_set() != b.get_symbol_set()) {
            auto merge = a.get_symbol_set().merge(b.get_symbol_set());
            if (merge != a.get_symbol_set()) {
                merged_a = a.extend_symbol_set(merge);
                real_a = &merged_a;
            }
            if (merge != b.get_symbol_set()) {
                merged_b = b.extend_symbol_set(merge);
                real_b = &merged_b;
            }
        }
        if (algo == polynomial_gcd_algorithm::automatic || algo == polynomial_gcd_algorithm::heuristic) {
            auto heu_res = try_gcdheu(*real_a, *real_b, algo);
            if (heu_res.first && algo == polynomial_gcd_algorithm::heuristic) {
                // This can happen only if the heuristic fails due to the number of iterations. Calling the heuristic
                // with non-integral coefficients already throws from the try_gcdheu implementation.
                piranha_throw(std::runtime_error, "the heuristic polynomial GCD algorithm was explicitly selected, "
                                                  "but its execution failed due to too many iterations");
            }
            if (!heu_res.first) {
                return std::move(heu_res.second);
            }
        }
        // Cache it.
        const auto &args = real_a->get_symbol_set();
        // Proceed with the univariate case.
        if (args.size() == 1u) {
            return wrap_gcd_cofactors(detail::gcd_prs_sr(*real_a, *real_b), *real_a, *real_b, with_cofactors);
        }
        // Zerovariate case. We need to handle this separately as the use of split() below
        // requires a nonzero number of arguments.
        if (args.size() == 0u) {
            if (real_a->size() == 0u && real_b->size() == 0u) {
                return wrap_gcd_cofactors(polynomial{}, *real_a, *real_b, with_cofactors);
            }
            if (real_a->size() == 0u) {
                return wrap_gcd_cofactors(*real_b, *real_a, *real_b, with_cofactors);
            }
            if (real_b->size() == 0u) {
                return wrap_gcd_cofactors(*real_a, *real_a, *real_b, with_cofactors);
            }
            Cf g(0);
            math::gcd3(g, real_a->_container().begin()->m_cf, real_b->_container().begin()->m_cf);
            return wrap_gcd_cofactors(polynomial(std::move(g)), *real_a, *real_b, with_cofactors);
        }
        // The general multivariate case.
        return wrap_gcd_cofactors(detail::gcd_prs_sr(real_a->split(), real_b->split()).join(), *real_a, *real_b,
                                  with_cofactors);
<<<<<<< HEAD
        // NOTE: an older implementation that replaces the recursive call in the line immediately
        // above. Let's keep it around for a while for debugging purposes.
        /*
        // Check for zero args.
        if (real_a->size() == 0u && real_b->size() == 0u) {
            polynomial retval;
            retval.set_symbol_set(args);
            return retval;
        }
        if (real_a->size() == 0u) {
            return *real_b;
        }
        if (real_b->size() == 0u) {
            return *real_a;
        }
        // Primitive euclidean algorithm (Geddes 2.3).
        auto as = real_a->split(), bs = real_b->split();
        if (detail::poly_lterm(as)->m_key.degree(as.get_symbol_set()) <
        detail::poly_lterm(bs)->m_key.degree(as.get_symbol_set())) {
            std::swap(as,bs);
        }
        using s_type = decltype(as);
        auto c = as.primitive_part(), d = bs.primitive_part();
        while (true) {
            // NOTE: at the first iteration, d is not null as
            // it is the primitive part of b (which is not zero). The
            // following iterations, d is always set to r, but when r
            // is zero we stop.
            auto r = s_type::uprem(c,d);
            c = d;
            if (r.size() == 0u) {
                break;
            }
            d = r.primitive_part();
        }
        auto gamma = math::gcd(as.content(),bs.content());
        return (gamma * c).join();
        */
=======
>>>>>>> b1a8cb6d
    }
    /// Height.
    /**
     * \note
     * This method is enabled only if the following conditions hold:
     * - the coefficient type supports piranha::math::abs(), yielding the type <tt>height_type<T></tt>,
     * - <tt>height_type<T></tt> is constructible from \p int, less-than comparable, move-assignable and copy or move
     * constructible.
     *
     * The height of a polynomial is defined as the maximum of the absolute values of the coefficients. If the
     * polynomial
     * is empty, zero will be returned.
     *
     * @return the height of \p this.
     *
     * @throws unspecified any exception thrown by the construction, assignment, comparison, and absolute value
     * calculation
     * of <tt>height_type<T></tt>.
     */
    template <typename T = polynomial>
    height_type<T> height() const
    {
        height_type<T> retval(0);
        for (const auto &t : this->_container()) {
            auto tmp(math::abs(t.m_cf));
            if (!(tmp < retval)) {
                retval = std::move(tmp);
            }
        }
        return retval;
    }
<<<<<<< HEAD
=======
    /// Untruncated multiplication.
    /**
     * \note
     * This function template is enabled only if the calling piranha::polynomial satisfies piranha::is_multipliable,
     * returning the calling piranha::polynomial as return type.
     *
     * This function will return the product of \p p1 and \p p2, computed without truncation (regardless
     * of the current automatic truncation settings). Note that this function is
     * available only if the operands are of the same type and no type promotions affect the coefficient types
     * during multiplication.
     *
     * @param[in] p1 the first operand.
     * @param[in] p2 the second operand.
     *
     * @return the product of \p p1 and \p p2.
     *
     * @throws unspecified any exception thrown by:
     * - the public interface of the specialisation of piranha::series_multiplier for piranha::polynomial,
     * - the public interface of piranha::symbol_set,
     * - the public interface of piranha::series.
     */
    template <typename T = polynomial, um_enabler<T> = 0>
    static polynomial untruncated_multiplication(const polynomial &p1, const polynomial &p2)
    {
        auto runner = [](const polynomial &a, const polynomial &b) {
            return series_multiplier<polynomial>(a, b)._untruncated_multiplication();
        };
        return um_tm_implementation(p1, p2, runner);
    }
    /// Truncated multiplication (total degree).
    /**
     * \note
     * This function template is enabled only if the following conditions hold:
     * - the calling piranha::polynomial satisfies piranha::is_multipliable, returning the calling piranha::polynomial
     *   as return type,
     * - the requirements for truncated multiplication outlined in piranha::polynomial are satisfied,
     * - \p U can be safely cast to the degree type of the calling piranha::polynomial.
     *
     * This function will return the product of \p p1 and \p p2, truncated to the maximum total degree
     * of \p max_degree (regardless of the current automatic truncation settings).
     * Note that this function is
     * available only if the operands are of the same type and no type promotions affect the coefficient types
     * during multiplication.
     *
     * @param[in] p1 the first operand.
     * @param[in] p2 the second operand.
     * @param[in] max_degree the maximum total degree in the result.
     *
     * @return the truncated product of \p p1 and \p p2.
     *
     * @throws unspecified any exception thrown by:
     * - the public interface of the specialisation of piranha::series_multiplier for piranha::polynomial,
     * - the public interface of piranha::symbol_set,
     * - the public interface of piranha::series,
     * - piranha::safe_cast().
     */
    template <typename U, typename T = polynomial, tm_enabler<T, U> = 0>
    static polynomial truncated_multiplication(const polynomial &p1, const polynomial &p2, const U &max_degree)
    {
        // NOTE: these 2 implementations may be rolled into one once we can safely capture variadic arguments
        // in lambdas.
        auto runner = [&max_degree](const polynomial &a, const polynomial &b) {
            return series_multiplier<polynomial>(a, b)._truncated_multiplication(safe_cast<degree_type<T>>(max_degree));
        };
        return um_tm_implementation(p1, p2, runner);
    }
    /// Truncated multiplication (partial degree).
    /**
     * \note
     * This function template is enabled only if the following conditions hold:
     * - the calling piranha::polynomial satisfies piranha::is_multipliable, returning the calling piranha::polynomial
     *   as return type,
     * - the requirements for truncated multiplication outlined in piranha::polynomial are satisfied,
     * - \p U can be safely cast to the degree type of the calling piranha::polynomial.
     *
     * This function will return the product of \p p1 and \p p2, truncated to the maximum partial degree
     * of \p max_degree (regardless of the current automatic truncation settings).
     * Note that this function is
     * available only if the operands are of the same type and no type promotions affect the coefficient types
     * during multiplication.
     *
     * @param[in] p1 the first operand.
     * @param[in] p2 the second operand.
     * @param[in] max_degree the maximum total degree in the result.
     * @param[in] names names of the variables that will be considered in the computation of the degree.
     *
     * @return the truncated product of \p p1 and \p p2.
     *
     * @throws unspecified any exception thrown by:
     * - the public interface of the specialisation of piranha::series_multiplier for piranha::polynomial,
     * - the public interface of piranha::symbol_set,
     * - the public interface of piranha::series,
     * - piranha::safe_cast().
     */
    template <typename U, typename T = polynomial, tm_enabler<T, U> = 0>
    static polynomial truncated_multiplication(const polynomial &p1, const polynomial &p2, const U &max_degree,
                                               const std::vector<std::string> &names)
    {
        // NOTE: total and partial degree must be the same.
        auto runner = [&max_degree, &names](const polynomial &a, const polynomial &b) -> polynomial {
            const symbol_set::positions pos(a.get_symbol_set(), symbol_set(names.begin(), names.end()));
            return series_multiplier<polynomial>(a, b)._truncated_multiplication(safe_cast<degree_type<T>>(max_degree),
                                                                                 names, pos);
        };
        return um_tm_implementation(p1, p2, runner);
    }
>>>>>>> b1a8cb6d

private:
    // Static data for auto_truncate_degree.
    static std::mutex s_at_degree_mutex;
    static int s_at_degree_mode;
    static std::vector<std::string> s_at_degree_names;
    // Static data for default GCD algorithm selection.
    static std::atomic<polynomial_gcd_algorithm> s_def_gcd_algo;
};

// Static inits.
template <typename Cf, typename Key>
std::mutex polynomial<Cf, Key>::s_at_degree_mutex;

template <typename Cf, typename Key>
int polynomial<Cf, Key>::s_at_degree_mode = 0;

template <typename Cf, typename Key>
std::vector<std::string> polynomial<Cf, Key>::s_at_degree_names;

template <typename Cf, typename Key>
std::atomic<polynomial_gcd_algorithm> polynomial<Cf, Key>::s_def_gcd_algo(polynomial_gcd_algorithm::automatic);

namespace detail
{

template <unsigned N, typename Cf, typename Key, typename = void>
struct r_poly_impl {
    static_assert(N > 1u, "Invalid recursion index.");
    using type = polynomial<typename r_poly_impl<N - 1u, Cf, Key>::type, Key>;
};

template <unsigned N, typename Cf, typename Key>
struct r_poly_impl<N, Cf, Key, typename std::enable_if<N == 1u>::type> {
    using type = polynomial<Cf, Key>;
};
}

/// Recursive polynomial.
/**
 * This is a convenience alias that can be used to define multivariate polynomials
 * as univariate polynomials with univariate polynomials as coefficients.
 *
 * For instance, the type
 * @code
 * r_polynomial<1,double,k_monomial>;
 * @endcode
 * is exactly equivalent to
 * @code
 * polynomial<double,k_monomial>;
 * @endcode
 * The type
 * @code
 * r_polynomial<2,double,k_monomial>;
 * @endcode
 * is exactly equivalent to
 * @code
 * polynomial<polynomial<double,k_monomial>,k_monomial>;
 * @endcode
 * And so on for increasing values of \p N. \p N must be nonzero, or a compile-time error will be
 * generated.
 */
template <unsigned N, typename Cf, typename Key>
using r_polynomial = typename detail::r_poly_impl<N, Cf, Key>::type;

namespace detail
{

// Identification of key types for dispatching in the multiplier.
template <typename T>
struct is_kronecker_monomial {
    static const bool value = false;
};

template <typename T>
struct is_kronecker_monomial<kronecker_monomial<T>> {
    static const bool value = true;
};

template <typename T>
struct is_monomial {
    static const bool value = false;
};

template <typename T, typename S>
struct is_monomial<monomial<T, S>> {
    static const bool value = true;
};

// Identify the presence of auto-truncation methods in the poly multiplier.
template <typename S, typename T>
class has_set_auto_truncate_degree : sfinae_types
{
    // NOTE: if we have total degree auto truncation, we also have partial degree truncation.
    template <typename S1, typename T1>
    static auto test(const S1 &, const T1 &t) -> decltype(S1::set_auto_truncate_degree(t), void(), yes());
    static no test(...);

public:
    static const bool value = std::is_same<yes, decltype(test(std::declval<S>(), std::declval<T>()))>::value;
};

template <typename S, typename T>
const bool has_set_auto_truncate_degree<S, T>::value;

template <typename S>
class has_get_auto_truncate_degree : sfinae_types
{
    template <typename S1>
    static auto test(const S1 &) -> decltype(S1::get_auto_truncate_degree(), void(), yes());
    static no test(...);

public:
    static const bool value = std::is_same<yes, decltype(test(std::declval<S>()))>::value;
};

template <typename S>
const bool has_get_auto_truncate_degree<S>::value;

// Global enabler for the polynomial multiplier.
template <typename Series>
using poly_multiplier_enabler = typename std::enable_if<std::is_base_of<detail::polynomial_tag, Series>::value>::type;

// Enabler for divexact.
template <typename T>
using poly_divexact_enabler = typename std::enable_if<true_tt<ptd::enabler<T, T>>::value>::type;

// Enabler for exact ring operations.
template <typename T>
using poly_ero_enabler =
    typename std::enable_if<std::is_base_of<detail::polynomial_tag, typename std::decay<T>::type>::value
                            && has_exact_ring_operations<typename std::decay<T>::type::term_type::cf_type>::value
                            && (std::is_integral<typename std::decay<T>::type::term_type::key_type::value_type>::value
                                || has_exact_ring_operations<
                                       typename std::decay<T>::type::term_type::key_type::value_type>::value)>::type;

// Enabler for GCD.
template <typename T>
using poly_gcd_enabler = typename std::enable_if<std::is_base_of<detail::polynomial_tag, T>::value
                                                 && true_tt<decltype(T::gcd(std::declval<const T &>(),
                                                                            std::declval<const T &>()))>::value>::type;
}

namespace math
{

/// Implementation of piranha::math::divexact() for piranha::polynomial.
/**
 * This specialisation is enabled if \p T is an instance of piranha::polynomial which supports
 * exact polynomial division.
 */
template <typename T>
struct divexact_impl<T, detail::poly_divexact_enabler<T>> {
    /// Call operator.
    /**
     * This operator will use the division operator of the polynomial type.
     *
     * @param[out] out return value.
     * @param[in] n the numerator.
     * @param[in] d the denominator.
     *
     * @return a reference to \p out.
     *
     * @throws unspecified any exception thrown by the polynomial division operator.
     */
    T &operator()(T &out, const T &n, const T &d) const
    {
        return out = n / d;
    }
};

/// Implementation of piranha::math::gcd() for piranha::polynomial.
/**
 * This specialisation is enabled if \p T is an instance of piranha::polynomial that supports
 * piranha::polynomial::gcd(). The piranha::polynomial_gcd_algorithm::automatic algorithm
 * will be used for the computation.
 */
template <typename T>
struct gcd_impl<T, T, detail::poly_gcd_enabler<T>> {
    /// Call operator.
    /**
     * @param[in] a first argument.
     * @param[in] b second argument.
     *
     * @return the first element of the result of <tt>piranha::polynomial::gcd(a,b)</tt>.
     *
     * @throws unspecified any exception thrown by piranha::polynomial::gcd().
     */
    T operator()(const T &a, const T &b) const
    {
        return std::get<0u>(T::gcd(a, b));
    }
};
}

/// Exact ring operations specialisation for piranha::polynomial.
/**
 * This specialisation is enabled if the decay type of \p T is an instance of piranha::polynomial
 * whose coefficient type satisfies piranha::has_exact_ring_operations and whose exponent type is either
 * a C++ integral type or another type which satisfies piranha::has_exact_ring_operations.
 */
template <typename T>
struct has_exact_ring_operations<T, detail::poly_ero_enabler<T>> {
    /// Value of the type trait.
    static const bool value = true;
};

template <typename T>
const bool has_exact_ring_operations<T, detail::poly_ero_enabler<T>>::value;

/// Specialisation of piranha::series_multiplier for piranha::polynomial.
/**
 * This specialisation of piranha::series_multiplier is enabled when \p Series is an instance of
 * piranha::polynomial.
 *
 * ## Type requirements ##
 *
 * \p Series must be suitable for use in piranha::base_series_multiplier.
 *
 * ## Exception safety guarantee ##
 *
 * This class provides the same guarantee as piranha::base_series_multiplier.
 *
 * ## Move semantics ##
 *
 * Move semantics is equivalent to piranha::base_series_multiplier's move semantics.
 */
template <typename Series>
class series_multiplier<Series, detail::poly_multiplier_enabler<Series>> : public base_series_multiplier<Series>
{
    // Base multiplier type.
    using base = base_series_multiplier<Series>;
    // Cf type getter shortcut.
    template <typename T>
    using cf_t = typename T::term_type::cf_type;
    // Key type getter shortcut.
    template <typename T>
    using key_t = typename T::term_type::key_type;
    // Bounds checking.
    // Functor to return un updated copy of p if v is less than p.first or greater than p.second.
    struct update_minmax {
        template <typename T>
        std::pair<T, T> operator()(const std::pair<T, T> &p, const T &v) const
        {
            return std::make_pair(v < p.first ? v : p.first, v > p.second ? v : p.second);
        }
    };
    // No bounds checking if key is a monomial with non-integral exponents.
    template <typename T = Series,
              typename std::enable_if<detail::is_monomial<key_t<T>>::value
                                          && !std::is_integral<typename key_t<T>::value_type>::value,
                                      int>::type
              = 0>
    void check_bounds() const
    {
    }
    // Monomial with integral exponents.
    template <typename T = Series,
              typename std::enable_if<detail::is_monomial<key_t<T>>::value
                                          && std::is_integral<typename key_t<T>::value_type>::value,
                                      int>::type
              = 0>
    void check_bounds() const
    {
        using expo_type = typename key_t<T>::value_type;
        using term_type = typename Series::term_type;
        using mm_vec = std::vector<std::pair<expo_type, expo_type>>;
        using v_ptr = typename base::v_ptr;
        // NOTE: we know that the input series are not null.
        piranha_assert(this->m_v1.size() != 0u && this->m_v2.size() != 0u);
        // Sync mutex, actually used only in mt mode.
        std::mutex mut;
        // Checker for monomial sizes in debug mode.
        auto monomial_checker = [this](const term_type &t) { return t.m_key.size() == this->m_ss.size(); };
        (void)monomial_checker;
        // The function used to determine minmaxs for the two series. This is used both in
        // single-thread and multi-thread mode.
        auto thread_func = [&mut, this, &monomial_checker](unsigned t_idx, const v_ptr *vp, mm_vec *mmv) {
            piranha_assert(t_idx < this->m_n_threads);
            // Establish the block size.
            const auto block_size = vp->size() / this->m_n_threads;
            auto start = vp->data() + t_idx * block_size;
            const auto end
                = vp->data() + ((t_idx == this->m_n_threads - 1u) ? vp->size() : ((t_idx + 1u) * block_size));
            // We need to make sure we have at least 1 element to process. This is guaranteed
            // in the single-threaded implementation but not in multithreading.
            if (start == end) {
                piranha_assert(this->m_n_threads > 1u);
                return;
            }
            piranha_assert(monomial_checker(**start));
            // Local vector that will hold the minmax values for this thread.
            mm_vec minmax_values;
            // Init the mimnax.
            // NOTE: we can use this as we are sure the series has at least one element (start != end).
            std::transform((*start)->m_key.begin(), (*start)->m_key.end(), std::back_inserter(minmax_values),
                           [](const expo_type &v) { return std::make_pair(v, v); });
            // Move to the next element and go with the loop.
            ++start;
            for (; start != end; ++start) {
                piranha_assert(monomial_checker(**start));
<<<<<<< HEAD
                // NOTE: std::transform is allowed to do transformations in-place - i.e., here the output range is the
                // same as the first or second input range:
=======
                // NOTE: std::transform is allowed to do transformations in-place - i.e., here the output range is
                // the same as the first or second input range:
>>>>>>> b1a8cb6d
                // http://stackoverflow.com/questions/19200528/is-it-safe-for-the-input-iterator-and-output-iterator-in-stdtransform-to-be-fr
                // The important part is that the functor *itself* must not mutate the elements.
                std::transform(minmax_values.begin(), minmax_values.end(), (*start)->m_key.begin(),
                               minmax_values.begin(), update_minmax{});
            }
            if (this->m_n_threads == 1u) {
                // In single thread the output mmv should be written only once, after being def-inited.
                piranha_assert(mmv->empty());
                // Just move in the local minmax values in single-threaded mode.
                *mmv = std::move(minmax_values);
            } else {
                std::lock_guard<std::mutex> lock(mut);
                if (mmv->empty()) {
                    // If mmv has not been inited yet, just move in the current values.
                    *mmv = std::move(minmax_values);
                } else {
                    piranha_assert(minmax_values.size() == mmv->size());
                    // Otherwise, update the minmaxs.
                    auto updater
                        = [](const std::pair<expo_type, expo_type> &p1, const std::pair<expo_type, expo_type> &p2) {
                              return std::make_pair(p1.first < p2.first ? p1.first : p2.first,
                                                    p1.second > p2.second ? p1.second : p2.second);
                          };
                    std::transform(minmax_values.begin(), minmax_values.end(), mmv->begin(), mmv->begin(), updater);
                }
            }
        };
        // minmax vectors for the two series.
        mm_vec minmax_values1, minmax_values2;
        check_bounds_impl(minmax_values1, minmax_values2, thread_func);
        // Compute the sum of the two minmaxs, using multiprecision to avoid overflow (this is a simple interval
        // addition).
        std::vector<std::pair<integer, integer>> minmax_values;
        std::transform(
            minmax_values1.begin(), minmax_values1.end(), minmax_values2.begin(), std::back_inserter(minmax_values),
            [](const std::pair<expo_type, expo_type> &p1, const std::pair<expo_type, expo_type> &p2) {
                return std::make_pair(integer(p1.first) + integer(p2.first), integer(p1.second) + integer(p2.second));
            });
        piranha_assert(minmax_values.size() == minmax_values1.size());
        piranha_assert(minmax_values.size() == minmax_values2.size());
        // Now do the checking.
        for (decltype(minmax_values.size()) i = 0u; i < minmax_values.size(); ++i) {
            try {
                (void)static_cast<expo_type>(minmax_values[i].first);
                (void)static_cast<expo_type>(minmax_values[i].second);
            } catch (...) {
                piranha_throw(std::overflow_error, "monomial components are out of bounds");
            }
        }
    }
    template <typename T = Series,
              typename std::enable_if<detail::is_kronecker_monomial<key_t<T>>::value, int>::type = 0>
    void check_bounds() const
    {
        using value_type = typename key_t<Series>::value_type;
        using ka = kronecker_array<value_type>;
        using v_ptr = typename base::v_ptr;
        using mm_vec = std::vector<std::pair<value_type, value_type>>;
        piranha_assert(this->m_v1.size() != 0u && this->m_v2.size() != 0u);
        // NOTE: here we are sure about this since the symbol set in a series should never
        // overflow the size of the limits, as the check for compatibility in Kronecker monomial
        // would kick in.
        piranha_assert(this->m_ss.size() < ka::get_limits().size());
        std::mutex mut;
        auto thread_func = [&mut, this](unsigned t_idx, const v_ptr *vp, mm_vec *mmv) {
            piranha_assert(t_idx < this->m_n_threads);
            const auto block_size = vp->size() / this->m_n_threads;
            auto start = vp->data() + t_idx * block_size;
            const auto end
                = vp->data() + ((t_idx == this->m_n_threads - 1u) ? vp->size() : ((t_idx + 1u) * block_size));
            if (start == end) {
                piranha_assert(this->m_n_threads > 1u);
                return;
            }
            mm_vec minmax_values;
            // Tmp vector for unpacking, inited with the first element in the range.
            // NOTE: we need to check that the exponents of the monomials in the result do not
            // go outside the bounds of the Kronecker codification. We need to unpack all monomials
            // in the operands and examine them, we cannot operate on the codes for this.
            auto tmp_vec = (*start)->m_key.unpack(this->m_ss);
            // Init the mimnax.
            std::transform(tmp_vec.begin(), tmp_vec.end(), std::back_inserter(minmax_values),
                           [](const value_type &v) { return std::make_pair(v, v); });
            ++start;
            for (; start != end; ++start) {
                tmp_vec = (*start)->m_key.unpack(this->m_ss);
                std::transform(minmax_values.begin(), minmax_values.end(), tmp_vec.begin(), minmax_values.begin(),
                               update_minmax{});
            }
            if (this->m_n_threads == 1u) {
                piranha_assert(mmv->empty());
                *mmv = std::move(minmax_values);
            } else {
                std::lock_guard<std::mutex> lock(mut);
                if (mmv->empty()) {
                    *mmv = std::move(minmax_values);
                } else {
                    piranha_assert(minmax_values.size() == mmv->size());
                    auto updater
                        = [](const std::pair<value_type, value_type> &p1, const std::pair<value_type, value_type> &p2) {
                              return std::make_pair(p1.first < p2.first ? p1.first : p2.first,
                                                    p1.second > p2.second ? p1.second : p2.second);
                          };
                    std::transform(minmax_values.begin(), minmax_values.end(), mmv->begin(), mmv->begin(), updater);
                }
            }
        };
        mm_vec minmax_values1, minmax_values2;
        check_bounds_impl(minmax_values1, minmax_values2, thread_func);
        std::vector<std::pair<integer, integer>> minmax_values;
        std::transform(
            minmax_values1.begin(), minmax_values1.end(), minmax_values2.begin(), std::back_inserter(minmax_values),
            [](const std::pair<value_type, value_type> &p1, const std::pair<value_type, value_type> &p2) {
                return std::make_pair(integer(p1.first) + integer(p2.first), integer(p1.second) + integer(p2.second));
            });
        // Bounds of the Kronecker representation for each component.
        const auto &minmax_vec
            = std::get<0u>(ka::get_limits()[static_cast<decltype(ka::get_limits().size())>(this->m_ss.size())]);
        piranha_assert(minmax_values.size() == minmax_vec.size());
        piranha_assert(minmax_values.size() == minmax_values1.size());
        piranha_assert(minmax_values.size() == minmax_values2.size());
        for (decltype(minmax_values.size()) i = 0u; i < minmax_values.size(); ++i) {
            if (unlikely(minmax_values[i].first < -minmax_vec[i] || minmax_values[i].second > minmax_vec[i])) {
                piranha_throw(std::overflow_error, "Kronecker monomial components are out of bounds");
            }
        }
    }
    // Implementation detail of the bound checking logic. This is common enough to be shared.
    template <typename MmVec, typename Func>
    void check_bounds_impl(MmVec &minmax_values1, MmVec &minmax_values2, Func &thread_func) const
    {
        if (this->m_n_threads == 1u) {
            thread_func(0u, &(this->m_v1), &minmax_values1);
            thread_func(0u, &(this->m_v2), &minmax_values2);
        } else {
            // Series 1.
            {
                future_list<void> ff_list;
                try {
                    for (unsigned i = 0u; i < this->m_n_threads; ++i) {
                        ff_list.push_back(thread_pool::enqueue(i, thread_func, i, &(this->m_v1), &minmax_values1));
                    }
                    // First let's wait for everything to finish.
                    ff_list.wait_all();
                    // Then, let's handle the exceptions.
                    ff_list.get_all();
                } catch (...) {
                    ff_list.wait_all();
                    throw;
                }
            }
            // Series 2.
            {
                future_list<void> ff_list;
                try {
                    for (unsigned i = 0u; i < this->m_n_threads; ++i) {
                        ff_list.push_back(thread_pool::enqueue(i, thread_func, i, &(this->m_v2), &minmax_values2));
                    }
                    // First let's wait for everything to finish.
                    ff_list.wait_all();
                    // Then, let's handle the exceptions.
                    ff_list.get_all();
                } catch (...) {
                    ff_list.wait_all();
                    throw;
                }
            }
        }
    }
    // Enabler for the call operator.
    template <typename T>
    using call_enabler =
        typename std::enable_if<key_is_multipliable<cf_t<T>, key_t<T>>::value && has_multiply_accumulate<cf_t<T>>::value
                                    && detail::true_tt<detail::cf_mult_enabler<cf_t<T>>>::value,
                                int>::type;
    // Utility helpers for the subtraction of degree types in the truncation routines. The specialisation
    // for integral types will check the operation for overflow.
    template <typename T, typename std::enable_if<!std::is_integral<T>::value, int>::type = 0>
    static T degree_sub(const T &a, const T &b)
    {
        return a - b;
    }
    template <typename T, typename std::enable_if<std::is_integral<T>::value, int>::type = 0>
    static T degree_sub(const T &a, const T &b)
    {
        T retval(a);
        detail::safe_integral_subber(retval, b);
        return retval;
    }
<<<<<<< HEAD
=======
    // Dispatch of untruncated multiplication.
    template <typename T = Series,
              typename std::enable_if<detail::is_kronecker_monomial<typename T::term_type::key_type>::value, int>::type
              = 0>
    Series um_impl() const
    {
        return untruncated_kronecker_mult();
    }
    template <typename T = Series,
              typename std::enable_if<!detail::is_kronecker_monomial<typename T::term_type::key_type>::value, int>::type
              = 0>
    Series um_impl() const
    {
        return this->plain_multiplication();
    }
>>>>>>> b1a8cb6d

public:
    /// Constructor.
    /**
     * The constructor will call the base constructor and run these additional checks:
<<<<<<< HEAD
     * - if the key is a piranha::kronecker_monomial, it will be checked that the result of the multiplication does not
     * overflow
     *   the representation limits of piranha::kronecker_monomial;
     * - if the key is a piranha::monomial of a C++ integral type, it will be checked that the result of the
     * multiplication does not overflow
     *   the limits of the integral type.
=======
     * - if the key is a piranha::kronecker_monomial, it will be checked that the result of the multiplication does
     *   not overflow the representation limits of piranha::kronecker_monomial;
     * - if the key is a piranha::monomial of a C++ integral type, it will be checked that the result of the
     *   multiplication does not overflow the limits of the integral type.
>>>>>>> b1a8cb6d
     *
     * If any check fails, a runtime error will be produced.
     *
     * @param[in] s1 first series operand.
     * @param[in] s2 second series operand.
     *
     * @throws std::overflow_error if a bounds check, as described above, fails.
     * @throws unspecified any exception thrown by:
     * - the base constructor,
     * - standard threading primitives,
     * - memory errors in standard containers,
     * - thread_pool::enqueue(),
     * - future_list::push_back().
     */
    explicit series_multiplier(const Series &s1, const Series &s2) : base(s1, s2)
    {
        // Nothing to do if the series are null or the merged symbol set is empty.
        if (unlikely(this->m_v1.empty() || this->m_v2.empty() || this->m_ss.size() == 0u)) {
            return;
        }
        check_bounds();
    }
    /// Perform multiplication.
    /**
     * \note
     * This template operator is enabled only if:
     * - the coefficient and key type of \p Series satisfy piranha::key_is_multipliable,
     * - the coefficient type of \p Series supports piranha::math::mul3() and piranha::math::multiply_accumulate().
     *
     * This method will perform the multiplication of the series operands passed to the constructor. Depending on
     * the key type of \p Series, the implementation will use either base_series_multiplier::plain_multiplication()
     * with base_series_multiplier::plain_multiplier or a different algorithm.
     *
     * If a polynomial truncation threshold is defined and the degree type of the polynomial is a C++ integral type,
     * the integral arithmetic operations involved in the truncation logic will be checked for overflow.
     *
     * @return the result of the multiplication of the input series operands.
     *
     * @throws std::overflow_error in case of overflow errors.
     * @throws unspecified any exception thrown by:
     * - piranha::base_series_multiplier::plain_multiplication(),
     * - piranha::base_series_multiplier::estimate_final_series_size(),
     * - piranha::base_series_multiplier::sanitise_series(),
     * - piranha::base_series_multiplier::finalise_series(),
     * - <tt>boost::numeric_cast()</tt>,
     * - the public interface of piranha::hash_set,
     * - piranha::safe_cast(),
     * - memory errors in standard containers,
     * - piranha::math::mul3(),
     * - piranha::math::multiply_accumulate(),
     * - thread_pool::enqueue(),
     * - future_list::push_back(),
<<<<<<< HEAD
     * - truncated_multiplication(),
=======
     * - _truncated_multiplication(),
>>>>>>> b1a8cb6d
     * - polynomial::get_auto_truncate_degree().
     */
    template <typename T = Series, call_enabler<T> = 0>
    Series operator()() const
    {
        return execute();
    }
    /** @name Low-level interface
     * Low-level methods, on top of which the call operator is implemented.
     */
    //@{
<<<<<<< HEAD
=======
    /// Untruncated multiplication.
    /**
     * \note
     * This method can be used only if operator()() can be called.
     *
     * This method will return the result of multiplying the two polynomials used as input arguments
     * in the class' constructor. The multiplication will be untruncated, regardless of the current global
     * truncation settings.
     *
     * @return the result of the untruncated multiplication of the two operands used in the construction of \p this.
     *
     * @throws unspecified any exception thrown by:
     * - piranha::base_series_multiplier::plain_multiplication(),
     * - piranha::base_series_multiplier::estimate_final_series_size(),
     * - piranha::base_series_multiplier::sanitise_series(),
     * - piranha::base_series_multiplier::finalise_series(),
     * - <tt>boost::numeric_cast()</tt>,
     * - the public interface of piranha::hash_set,
     * - piranha::safe_cast(),
     * - memory errors in standard containers,
     * - piranha::math::mul3(),
     * - piranha::math::multiply_accumulate(),
     * - thread_pool::enqueue(),
     * - future_list::push_back().
     */
    Series _untruncated_multiplication() const
    {
        return um_impl();
    }
>>>>>>> b1a8cb6d
    /// Truncated multiplication.
    /**
     * \note
     * This method can be used only if the following conditions apply:
     * - the conditions for truncated multiplication outlined in piranha::polynomial are satisfied,
     * - the type \p T is the same as the degree type of the polynomial,
     * - the number and types of \p Args is as specified below,
<<<<<<< HEAD
     * - piranha::base_series_multiplier::plain_multiplication() and get_skip_limits() can be called.
     *
     * This method will perform the truncated multiplication of the series operands passed to the constructor.
     * The truncation degree is set to \p max degree, and it is either the total maximum degree (if the number
     * of \p Args is zero) or the partial degree (if \p Args is a single symbol_set::positions parameter
     * representing the positions of the arguments to be considered for the computation of the degree).
     *
     * @param[in] max_degree the maximum degree of the result of the multiplication.
     * @param[in] args either an empty argument, or a single symbol_set::positions argument.
=======
     * - piranha::base_series_multiplier::plain_multiplication() and _get_skip_limits() can be called.
     *
     * This method will perform the truncated multiplication of the series operands passed to the constructor.
     * The truncation degree is set to \p max_degree, and it is either:
     * - the total maximum degree, if the number of \p Args is zero, or
     * - the partial degree, if the number of \p Args is two.
     *
     * In the latter case, the two arguments must be:
     * - an \p std::vector of \p std::string representing the names of the variables which will be taken
     *   into account when computing the partial degree,
     * - a piranha::symbol_set::positions referring to the positions of the variables of the first argument
     *   in the merged symbol set of the two operands.
     *
     * @param[in] max_degree the maximum degree of the result of the multiplication.
     * @param[in] args either an empty argument, or a pair of arguments as described above.
>>>>>>> b1a8cb6d
     *
     * @return the result of the truncated multiplication of the operands used for construction.
     *
     * @throws unspecified any exception thrown by:
     * - memory errors in standard containers,
     * - piranha::safe_cast(),
     * - arithmetic and other operations on the degree type,
     * - base_series_multiplier::plain_multiplication(),
<<<<<<< HEAD
     * - get_skip_limits().
     */
    template <typename T, typename... Args>
    Series truncated_multiplication(const T &max_degree, const Args &... args) const
    {
        // NOTE: a possible optimisation here is the following: if the sum degrees of the arguments is less than
        // or equal to the max truncation degree, just do the normal multiplication - which can also then take advantage
        // of faster Kronecker multiplication, if the series are suitable.
=======
     * - _get_skip_limits().
     */
    template <typename T, typename... Args>
    Series _truncated_multiplication(const T &max_degree, const Args &... args) const
    {
        // NOTE: a possible optimisation here is the following: if the sum degrees of the arguments is less than
        // or equal to the max truncation degree, just do the normal multiplication - which can also then take
        // advantage of faster Kronecker multiplication, if the series are suitable.
>>>>>>> b1a8cb6d
        using term_type = typename Series::term_type;
        // NOTE: degree type is the same in total and partial.
        using degree_type = decltype(detail::ps_get_degree(term_type{}, this->m_ss));
        using size_type = typename base::size_type;
        namespace sph = std::placeholders;
        static_assert(std::is_same<T, degree_type>::value, "Invalid degree type");
        static_assert(detail::has_get_auto_truncate_degree<Series>::value, "Invalid series type");
        // First let's create two vectors with the degrees of the terms in the two series.
        using d_size_type = typename std::vector<degree_type>::size_type;
        std::vector<degree_type> v_d1(safe_cast<d_size_type>(this->m_v1.size())),
            v_d2(safe_cast<d_size_type>(this->m_v2.size()));
        detail::parallel_vector_transform(
            this->m_n_threads, this->m_v1, v_d1,
            std::bind(term_degree_getter{}, sph::_1, std::cref(this->m_ss), std::cref(args)...));
        detail::parallel_vector_transform(
            this->m_n_threads, this->m_v2, v_d2,
            std::bind(term_degree_getter{}, sph::_1, std::cref(this->m_ss), std::cref(args)...));
        // Next we need to order the terms in the second series, and also the corresponding degree vector.
        // First we create a vector of indices and we fill it.
        std::vector<size_type> idx_vector(safe_cast<typename std::vector<size_type>::size_type>(this->m_v2.size()));
        std::iota(idx_vector.begin(), idx_vector.end(), size_type(0u));
        // Second, we sort the vector of indices according to the degrees in the second series.
        std::stable_sort(idx_vector.begin(), idx_vector.end(), [&v_d2](const size_type &i1, const size_type &i2) {
            return v_d2[static_cast<d_size_type>(i1)] < v_d2[static_cast<d_size_type>(i2)];
        });
        // Finally, we apply the permutation to v_d2 and m_v2.
        decltype(this->m_v2) v2_copy(this->m_v2.size());
        decltype(v_d2) v_d2_copy(v_d2.size());
        std::transform(idx_vector.begin(), idx_vector.end(), v2_copy.begin(),
                       [this](const size_type &i) { return this->m_v2[i]; });
        std::transform(idx_vector.begin(), idx_vector.end(), v_d2_copy.begin(),
                       [&v_d2](const size_type &i) { return v_d2[static_cast<d_size_type>(i)]; });
        this->m_v2 = std::move(v2_copy);
        v_d2 = std::move(v_d2_copy);
        // Now get the skip limits and we build the limits functor.
<<<<<<< HEAD
        const auto sl = get_skip_limits(v_d1, v_d2, max_degree);
=======
        const auto sl = _get_skip_limits(v_d1, v_d2, max_degree);
>>>>>>> b1a8cb6d
        auto lf = [&sl](const size_type &idx1) {
            return sl[static_cast<typename std::vector<size_type>::size_type>(idx1)];
        };
        return this->plain_multiplication(lf);
    }
    /// Establish skip limits for truncated multiplication.
    /**
     * \note
     * This method can be called only if \p Series supports truncated multiplication (as explained in
     * piranha::polynomial) and
     * \p T is the same type as the degree type.
     *
     * This method assumes that \p v_d1 and \p v_d2 are vectors containing the degrees of each term in the first and
<<<<<<< HEAD
     * second series
     * respectively, and that \p v_d2 is sorted in ascending order.
     * It will return a vector \p v of indices in the second series such that, given an index \p i in the first series,
     * the term of index <tt>v[i]</tt> in the second series is the first term such that the term-by-term multiplication
     * with
     * the <tt>i</tt>-th term in the first series produces a term of degree greater than \p max_degree. That is, terms
     * of index
     * equal to or greater than <tt>v[i]</tt> in the second series will produce terms with degree greater than \p
     * max_degree
     * when multiplied by the <tt>i</tt>-th term in the first series.
=======
     * second series respectively, and that \p v_d2 is sorted in ascending order.
     * It will return a vector \p v of indices in the second series such that, given an index \p i in the first
     * series, the term of index <tt>v[i]</tt> in the second series is the first term such that the term-by-term
     * multiplication with the <tt>i</tt>-th term in the first series produces a term of degree greater than
     * \p max_degree. That is, terms of index equal to or greater than <tt>v[i]</tt> in the second series
     * will produce terms with degree greater than \p max_degree when multiplied by the <tt>i</tt>-th term in the first
     * series.
>>>>>>> b1a8cb6d
     *
     * @param[in] v_d1 a vector containing the degrees of the terms in the first series.
     * @param[in] v_d2 a sorted vector containing the degrees of the terms in the second series.
     * @param[in] max_degree the truncation degree.
     *
     * @return the vector of skip limits, as explained above.
     *
     * @throws unspecified any exception thrown by:
     * - memory errors in standard containers,
     * - piranha::safe_cast(),
     * - operations on the degree type.
     */
    template <typename T>
<<<<<<< HEAD
    std::vector<typename base::size_type> get_skip_limits(const std::vector<T> &v_d1, const std::vector<T> &v_d2,
                                                          const T &max_degree) const
=======
    std::vector<typename base::size_type> _get_skip_limits(const std::vector<T> &v_d1, const std::vector<T> &v_d2,
                                                           const T &max_degree) const
>>>>>>> b1a8cb6d
    {
        // NOTE: this can be parallelised, but we need to check the heuristic
        // for selecting the number of threads as it is pretty fast wrt the multiplication.
        // Check that we are allowed to call this method.
        PIRANHA_TT_CHECK(detail::has_get_auto_truncate_degree, Series);
        PIRANHA_TT_CHECK(std::is_same, T, decltype(math::degree(Series{})));
        using size_type = typename base::size_type;
        using d_size_type = typename std::vector<T>::size_type;
        piranha_assert(std::is_sorted(v_d2.begin(), v_d2.end()));
        // A vector of indices into the second series.
        std::vector<size_type> idx_vector(safe_cast<typename std::vector<size_type>::size_type>(this->m_v2.size()));
        std::iota(idx_vector.begin(), idx_vector.end(), size_type(0u));
        // The return value.
        std::vector<size_type> retval;
        for (const auto &d1 : v_d1) {
            // Here we will find the index of the first term t2 in the second series such that
            // the degree d2 of t2 is > max_degree - d1, that is, d1 + d2 > max_degree.
            // NOTE: we need to use upper_bound, instead of lower_bound, because we need to find the first
            // element which is *strictly* greater than the max degree, as upper bound of a half closed
            // interval.
            // NOTE: the functor of lower_bound works inversely wrt upper_bound. See the notes on the type
            // requirements for the functor here:
            // http://en.cppreference.com/w/cpp/algorithm/upper_bound
            const T comp = degree_sub(max_degree, d1);
            const auto it = std::upper_bound(
                idx_vector.begin(), idx_vector.end(), comp,
                [&v_d2](const T &c, const size_type &idx) { return c < v_d2[static_cast<d_size_type>(idx)]; });
            retval.push_back(it == idx_vector.end() ? static_cast<size_type>(idx_vector.size()) : *it);
        }
        // Check the consistency of the result in debug mode.
        auto retval_checker = [&retval, &v_d1, &v_d2, &max_degree, this]() -> bool {
            for (decltype(retval.size()) i = 0u; i < retval.size(); ++i) {
                // NOTE: this just means that all terms in s2 are within the limit.
                if (retval[i] == v_d2.size()) {
                    continue;
                }
                if (retval[i] > v_d2.size()) {
                    return false;
                }
                if (!(v_d2[static_cast<d_size_type>(retval[i])]
                      > this->degree_sub(max_degree, v_d1[static_cast<d_size_type>(i)]))) {
                    return false;
                }
            }
            return true;
        };
        (void)retval_checker;
        piranha_assert(retval.size() == this->m_v1.size());
        piranha_assert(retval_checker());
        return retval;
    }
    //@}
private:
    // NOTE: wrapper to multadd that treats specially rational coefficients. We need to decide in the future
    // if this stays here or if it is better to generalise it.
    template <typename T, typename std::enable_if<!detail::is_mp_rational<T>::value, int>::type = 0>
    static void fma_wrap(T &a, const T &b, const T &c)
    {
        math::multiply_accumulate(a, b, c);
    }
    template <typename T, typename std::enable_if<detail::is_mp_rational<T>::value, int>::type = 0>
    static void fma_wrap(T &a, const T &b, const T &c)
    {
        math::multiply_accumulate(a._num(), b.num(), c.num());
    }
    // Wrapper for the plain multiplication routine.
    // Case 1: no auto truncation available, just run the plain multiplication.
    template <typename T = Series,
              typename std::enable_if<!detail::has_get_auto_truncate_degree<T>::value, int>::type = 0>
    Series plain_multiplication_wrapper() const
    {
        return this->plain_multiplication();
    }
    // Case 2: auto-truncation available. Check if auto truncation is active.
    template <typename T = Series,
              typename std::enable_if<detail::has_get_auto_truncate_degree<T>::value, int>::type = 0>
    Series plain_multiplication_wrapper() const
    {
        const auto t = T::get_auto_truncate_degree();
        if (std::get<0u>(t) == 0) {
            // No truncation active.
            return this->plain_multiplication();
        }
        // Truncation is active.
        if (std::get<0u>(t) == 1) {
            // Total degree truncation.
<<<<<<< HEAD
            return truncated_multiplication(std::get<1u>(t));
=======
            return _truncated_multiplication(std::get<1u>(t));
>>>>>>> b1a8cb6d
        }
        piranha_assert(std::get<0u>(t) == 2);
        // Partial degree truncation.
        const symbol_set::positions pos(this->m_ss, symbol_set(std::get<2u>(t).begin(), std::get<2u>(t).end()));
<<<<<<< HEAD
        return truncated_multiplication(std::get<1u>(t), std::get<2u>(t), pos);
    }
    // NOTE: the existence of these functors is because GCC 4.8 has troubles capturing variadic arguments in lambdas
    // in truncated_multiplication, and we need to use std::bind instead. Once we switch to 4.9, we can revert
=======
        return _truncated_multiplication(std::get<1u>(t), std::get<2u>(t), pos);
    }
    // NOTE: the existence of these functors is because GCC 4.8 has troubles capturing variadic arguments in lambdas
    // in _truncated_multiplication, and we need to use std::bind instead. Once we switch to 4.9, we can revert
>>>>>>> b1a8cb6d
    // to lambdas and drop the <functional> header.
    struct term_degree_sorter {
        using term_type = typename Series::term_type;
        template <typename... Args>
        bool operator()(term_type const *p1, term_type const *p2, const symbol_set &ss, const Args &... args) const
        {
            return detail::ps_get_degree(*p1, args..., ss) < detail::ps_get_degree(*p2, args..., ss);
        }
    };
    struct term_degree_getter {
        using term_type = typename Series::term_type;
        template <typename... Args>
        auto operator()(term_type const *p, const symbol_set &ss, const Args &... args) const
            -> decltype(detail::ps_get_degree(*p, args..., ss))
        {
            return detail::ps_get_degree(*p, args..., ss);
        }
    };
    // execute() is the top level dispatch for the actual multiplication.
    // Case 1: not a Kronecker monomial, do the plain mult.
    template <typename T = Series,
              typename std::enable_if<!detail::is_kronecker_monomial<typename T::term_type::key_type>::value, int>::type
              = 0>
    Series execute() const
    {
        return plain_multiplication_wrapper();
    }
    // Checking for active truncation.
    template <typename T = Series,
              typename std::enable_if<detail::has_get_auto_truncate_degree<T>::value, int>::type = 0>
    bool check_truncation() const
    {
        const auto t = T::get_auto_truncate_degree();
        return std::get<0u>(t) != 0;
    }
    template <typename T = Series,
              typename std::enable_if<!detail::has_get_auto_truncate_degree<T>::value, int>::type = 0>
    bool check_truncation() const
    {
        return false;
    }
<<<<<<< HEAD
    // Case 2: Kronecker mult, do the special multiplication unless a truncation is active. In that case, run the plain
    // mult.
=======
    // Case 2: Kronecker mult, do the special multiplication unless a truncation is active. In that case, run the
    // plain mult.
>>>>>>> b1a8cb6d
    template <typename T = Series,
              typename std::enable_if<detail::is_kronecker_monomial<typename T::term_type::key_type>::value, int>::type
              = 0>
    Series execute() const
    {
        if (check_truncation()) {
            return plain_multiplication_wrapper();
        }
<<<<<<< HEAD
=======
        return untruncated_kronecker_mult();
    }
    template <typename T = Series,
              typename std::enable_if<detail::is_kronecker_monomial<typename T::term_type::key_type>::value, int>::type
              = 0>
    Series untruncated_kronecker_mult() const
    {
>>>>>>> b1a8cb6d
        // Cache the sizes.
        const auto size1 = this->m_v1.size(), size2 = this->m_v2.size();
        // Determine whether we want to estimate or not. We check the threshold, and
        // we force the estimation in multithreaded mode.
        bool estimate = true;
        const auto e_thr = tuning::get_estimate_threshold();
        if (integer(size1) * size2 < integer(e_thr) * e_thr && this->m_n_threads == 1u) {
            estimate = false;
        }
        // If estimation is not worth it, we go with the plain multiplication.
        // NOTE: this is probably not optimal, but we have to do like this as the sparse
        // Kronecker multiplication below requires estimation. Maybe in the future we can
        // have a version without estimation.
        if (!estimate) {
            return this->plain_multiplication();
        }
        // Setup the return value.
        Series retval;
        retval.set_symbol_set(this->m_ss);
        // Do not do anything if one of the two series is empty, just return an empty series.
        if (unlikely(!size1 || !size2)) {
            return retval;
        }
        // Rehash the retun value's container accordingly. Check the tuning flag to see if we want to use
        // multiple threads for initing the return value.
        // NOTE: it is important here that we use the same n_threads for multiplication and memset as
        // we tie together pinned threads with potentially different NUMA regions.
        const unsigned n_threads_rehash = tuning::get_parallel_memory_set() ? this->m_n_threads : 1u;
        // Use the plain functor in normal mode for the estimation.
        const auto est
            = this->template estimate_final_series_size<1u, typename base::template plain_multiplier<false>>();
        // NOTE: if something goes wrong here, no big deal as retval is still empty.
        retval._container().rehash(boost::numeric_cast<typename Series::size_type>(
                                       std::ceil(static_cast<double>(est) / retval._container().max_load_factor())),
                                   n_threads_rehash);
        piranha_assert(retval._container().bucket_count());
        sparse_kronecker_multiplication(retval);
        return retval;
    }
    void sparse_kronecker_multiplication(Series &retval) const
    {
        using bucket_size_type = typename base::bucket_size_type;
        using size_type = typename base::size_type;
        using term_type = typename Series::term_type;
        // Type representing multiplication tasks:
        // - the current term index from s1,
        // - the first term index in s2,
        // - the last term index in s2.
        using task_type = std::tuple<size_type, size_type, size_type>;
        // Cache a few quantities.
        auto &v1 = this->m_v1;
        auto &v2 = this->m_v2;
        const auto size1 = v1.size();
        const auto size2 = v2.size();
        auto &container = retval._container();
        // A convenience functor to compute the destination bucket
        // of a term into retval.
        auto r_bucket = [&container](term_type const *p) { return container._bucket_from_hash(p->hash()); };
        // Sort input terms according to bucket positions in retval.
        auto term_cmp = [&r_bucket](term_type const *p1, term_type const *p2) { return r_bucket(p1) < r_bucket(p2); };
        std::stable_sort(v1.begin(), v1.end(), term_cmp);
        std::stable_sort(v2.begin(), v2.end(), term_cmp);
        // Task comparator. It will compare the bucket index of the terms resulting from
        // the multiplication of the term in the first series by the first term in the block
        // of the second series. This is essentially the first bucket index of retval in which the task
        // will write.
        // NOTE: this is guaranteed not to overflow as the max bucket size in the hash set is 2**(nbits-1),
        // and the max value of bucket_size_type is 2**nbits - 1.
        auto task_cmp = [&r_bucket, &v1, &v2](const task_type &t1, const task_type &t2) {
            return r_bucket(v1[std::get<0u>(t1)]) + r_bucket(v2[std::get<1u>(t1)])
                   < r_bucket(v1[std::get<0u>(t2)]) + r_bucket(v2[std::get<1u>(t2)]);
        };
        // Task block size.
        const size_type block_size = safe_cast<size_type>(tuning::get_multiplication_block_size());
        // Task splitter: split a task in block_size sized tasks and append them to out.
        auto task_split = [block_size](const task_type &t, std::vector<task_type> &out) {
            size_type start = std::get<1u>(t), end = std::get<2u>(t);
            while (static_cast<size_type>(end - start) > block_size) {
                out.emplace_back(std::get<0u>(t), start, static_cast<size_type>(start + block_size));
                start = static_cast<size_type>(start + block_size);
            }
            if (end != start) {
                out.emplace_back(std::get<0u>(t), start, end);
            }
        };
        // End of the container, always the same value.
        const auto it_end = container.end();
        // Function to perform all the term-by-term multiplications in a task, using tmp_term
        // as a temporary value for the computation of the result.
        auto task_consume = [&v1, &v2, &container, it_end, this](const task_type &task, term_type &tmp_term) {
            // Get the term in the first series.
            term_type const *t1 = v1[std::get<0u>(task)];
            // Get pointers to the second series.
            term_type const **start2 = &(v2[std::get<1u>(task)]), **end2 = &(v2[std::get<2u>(task)]);
            // NOTE: these will have to be adapted for kd_monomial.
            using int_type = decltype(t1->m_key.get_int());
            // Get shortcuts to cf and key in t1.
            const auto &cf1 = t1->m_cf;
            const int_type key1 = t1->m_key.get_int();
            // Iterate over the task.
            for (; start2 != end2; ++start2) {
                // Const ref to the current term in the second series.
                const auto &cur = **start2;
                // Add the keys.
                // NOTE: this will have to be adapted for kd_monomial.
                tmp_term.m_key.set_int(static_cast<int_type>(key1 + cur.m_key.get_int()));
                // Try to locate the term into retval.
                auto bucket_idx = container._bucket(tmp_term);
                const auto it = container._find(tmp_term, bucket_idx);
                if (it == it_end) {
                    // NOTE: for coefficient series, we might want to insert with move() below,
                    // as we are not going to re-use the allocated resources in tmp.m_cf.
                    // Take care of multiplying the coefficient.
                    detail::cf_mult_impl(tmp_term.m_cf, cf1, cur.m_cf);
                    container._unique_insert(tmp_term, bucket_idx);
                } else {
                    // NOTE: here we need to decide if we want to give the same treatment to fmp as we did with
                    // cf_mult_impl.
                    // For the moment it is an implementation detail of this class.
                    this->fma_wrap(it->m_cf, cf1, cur.m_cf);
                }
            }
        };
        if (this->m_n_threads == 1u) {
            try {
                // Single threaded case.
                // Create the vector of tasks.
                std::vector<task_type> tasks;
                for (decltype(v1.size()) i = 0u; i < size1; ++i) {
                    task_split(std::make_tuple(i, size_type(0u), size2), tasks);
                }
                // Sort the tasks.
                std::stable_sort(tasks.begin(), tasks.end(), task_cmp);
                // Iterate over the tasks and run the multiplication.
                term_type tmp_term;
                for (const auto &t : tasks) {
                    task_consume(t, tmp_term);
                }
                this->sanitise_series(retval, this->m_n_threads);
                this->finalise_series(retval);
            } catch (...) {
                retval._container().clear();
                throw;
            }
            return;
        }
        // Number of buckets in retval.
        const bucket_size_type bucket_count = container.bucket_count();
        // Compute the number of zones in which the output container will be subdivided,
        // a multiple of the number of threads.
        // NOTE: zm is a tuning parameter.
        const unsigned zm = 10u;
        const bucket_size_type n_zones = static_cast<bucket_size_type>(integer(this->m_n_threads) * zm);
        // Number of buckets per zone (can be zero).
        const bucket_size_type bpz = static_cast<bucket_size_type>(bucket_count / n_zones);
        // For each zone, we need to define a vector of tasks that will write only into that zone.
        std::vector<std::vector<task_type>> task_table;
        task_table.resize(safe_cast<decltype(task_table.size())>(n_zones));
        // Lower bound implementation. Adapted from:
        // http://en.cppreference.com/w/cpp/algorithm/lower_bound
<<<<<<< HEAD
        // Given the [first,last[ index range in v2, find the first index idx in the v2 range such that the i-th term in
        // v1
        // multiplied by the idx-th term in v2 will be written into retval at a bucket index not less than zb.
=======
        // Given the [first,last[ index range in v2, find the first index idx in the v2 range such that the i-th
        // term in v1 multiplied by the idx-th term in v2 will be written into retval at a bucket index not less than
        // zb.
>>>>>>> b1a8cb6d
        auto l_bound = [&v1, &v2, &r_bucket, &task_split](size_type first, size_type last, bucket_size_type zb,
                                                          size_type i) -> size_type {
            piranha_assert(first <= last);
            bucket_size_type ib = r_bucket(v1[i]);
            // Avoid zb - ib below wrapping around.
            if (zb < ib) {
                return 0u;
            }
            const auto cmp = static_cast<bucket_size_type>(zb - ib);
            size_type idx, step, count = static_cast<size_type>(last - first);
            while (count > 0u) {
                idx = first;
                step = static_cast<size_type>(count / 2u);
                idx = static_cast<size_type>(idx + step);
                if (r_bucket(v2[idx]) < cmp) {
                    idx = static_cast<size_type>(idx + 1u);
                    first = idx;
                    if (count <= step + 1u) {
                        break;
                    }
                    count = static_cast<size_type>(count - (step + 1u));
                } else {
                    count = step;
                }
            }
            return first;
        };
        // Fill the task table.
        auto table_filler = [&task_table, bpz, zm, this, bucket_count, size1, size2, &l_bound, &task_split,
                             &task_cmp](const unsigned &thread_idx) {
            for (unsigned n = 0u; n < zm; ++n) {
                std::vector<task_type> cur_tasks;
                // [a,b[ is the container zone.
                bucket_size_type a = static_cast<bucket_size_type>(thread_idx * bpz * zm + n * bpz);
                bucket_size_type b;
                if (n == zm - 1u && thread_idx == this->m_n_threads - 1u) {
                    // Special casing if this is the last zone in the container.
                    b = bucket_count;
                } else {
                    b = static_cast<bucket_size_type>(a + bpz);
                }
                // First batch of tasks.
                for (size_type i = 0u; i < size1; ++i) {
                    auto t = std::make_tuple(i, l_bound(0u, size2, a, i), l_bound(0u, size2, b, i));
                    if (std::get<1u>(t) == 0u && std::get<2u>(t) == 0u) {
                        // This means that all the next tasks we will compute will be empty,
                        // no sense in calculating them.
                        break;
                    }
                    task_split(t, cur_tasks);
                }
                // Second batch of tasks.
                // Note: we can always compute a,b + bucket_count because of the limits on the maximum value of
                // bucket_count.
                for (size_type i = 0u; i < size1; ++i) {
                    auto t = std::make_tuple(i, l_bound(0u, size2, static_cast<bucket_size_type>(a + bucket_count), i),
                                             l_bound(0u, size2, static_cast<bucket_size_type>(b + bucket_count), i));
                    if (std::get<1u>(t) == 0u && std::get<2u>(t) == 0u) {
                        break;
                    }
                    task_split(t, cur_tasks);
                }
                // Sort the task vector.
                std::stable_sort(cur_tasks.begin(), cur_tasks.end(), task_cmp);
                // Move the vector of tasks in the table.
                task_table[static_cast<decltype(task_table.size())>(thread_idx * zm + n)] = std::move(cur_tasks);
            }
        };
        // Go with the threads to fill the task table.
        future_list<decltype(table_filler(0u))> ff_list;
        try {
            for (unsigned i = 0u; i < this->m_n_threads; ++i) {
                ff_list.push_back(thread_pool::enqueue(i, table_filler, i));
            }
            // First let's wait for everything to finish.
            ff_list.wait_all();
            // Then, let's handle the exceptions.
            ff_list.get_all();
        } catch (...) {
            ff_list.wait_all();
            throw;
        }
        // Check the consistency of the table for debug purposes.
        auto table_checker = [&task_table, size1, size2, &r_bucket, bpz, bucket_count, &v1, &v2]() -> bool {
            // Total number of term-by-term multiplications. Needs to be equal
            // to size1 * size2 at the end.
            integer tot_n(0);
            // Tmp term for multiplications.
            term_type tmp_term;
            for (decltype(task_table.size()) i = 0u; i < task_table.size(); ++i) {
                const auto &v = task_table[i];
                // Bucket limits of each zone.
                bucket_size_type a = static_cast<bucket_size_type>(bpz * i), b;
                // Special casing for the last zone in the table.
                if (i == task_table.size() - 1u) {
                    b = bucket_count;
                } else {
                    b = static_cast<bucket_size_type>(a + bpz);
                }
                for (const auto &t : v) {
                    auto idx1 = std::get<0u>(t), start2 = std::get<1u>(t), end2 = std::get<2u>(t);
                    using int_type = decltype(v1[idx1]->m_key.get_int());
                    piranha_assert(start2 <= end2);
                    tot_n += end2 - start2;
                    for (; start2 != end2; ++start2) {
                        tmp_term.m_key.set_int(
                            static_cast<int_type>(v1[idx1]->m_key.get_int() + v2[start2]->m_key.get_int()));
                        auto b_idx = r_bucket(&tmp_term);
                        if (b_idx < a || b_idx >= b) {
                            return false;
                        }
                    }
                }
            }
            return tot_n == integer(size1) * size2;
        };
        (void)table_checker;
        piranha_assert(table_checker());
        // Init the vector of atomic flags.
        detail::atomic_flag_array af(safe_cast<std::size_t>(task_table.size()));
        // Thread functor.
        auto thread_functor = [zm, &task_table, &af, &v1, &v2, &container, &task_consume](const unsigned &thread_idx) {
            using t_size_type = decltype(task_table.size());
            // Temporary term_type for caching.
            term_type tmp_term;
            // The starting index in the task table.
            auto t_idx = static_cast<t_size_type>(t_size_type(thread_idx) * zm);
            const auto start_t_idx = t_idx;
            while (true) {
                // If this returns false, it means that the tasks still need to be consumed;
                if (!af[static_cast<std::size_t>(t_idx)].test_and_set()) {
                    // Current vector of tasks.
                    const auto &cur_tasks = task_table[t_idx];
                    for (const auto &t : cur_tasks) {
                        task_consume(t, tmp_term);
                    }
                }
                // Update the index, wrapping around if necessary.
                t_idx = static_cast<t_size_type>(t_idx + 1u);
                if (t_idx == task_table.size()) {
                    t_idx = 0u;
                }
                // If we got back to the original index, get out.
                if (t_idx == start_t_idx) {
                    break;
                }
            }
        };
        // Go with the multiplication threads.
        future_list<decltype(thread_functor(0u))> ft_list;
        try {
            for (unsigned i = 0u; i < this->m_n_threads; ++i) {
                ft_list.push_back(thread_pool::enqueue(i, thread_functor, i));
            }
            // First let's wait for everything to finish.
            ft_list.wait_all();
            // Then, let's handle the exceptions.
            ft_list.get_all();
            // Finally, fix and finalise the series.
            this->sanitise_series(retval, this->m_n_threads);
            this->finalise_series(retval);
        } catch (...) {
            ft_list.wait_all();
            // Clean up and re-throw.
            retval._container().clear();
            throw;
        }
    }
};
}

#endif<|MERGE_RESOLUTION|>--- conflicted
+++ resolved
@@ -641,14 +641,8 @@
  *
  * Polynomials support an automatic degree-based truncation mechanism, disabled by default, which comes into play during
  * polynomial multiplication. It allows to discard automatically all those terms, generated during series
-<<<<<<< HEAD
- * multiplication,
- * whose total or partial degree is greater than a specified limit. This mechanism can be configured via a set of
- * thread-safe static methods, and it is enabled if:
-=======
  * multiplication, whose total or partial degree is greater than a specified limit. This mechanism can be configured via
  * a set of thread-safe static methods, and it is enabled if:
->>>>>>> b1a8cb6d
  * - the total and partial degree of the series are represented by the same type \p D,
  * - all the truncation-related requirements in piranha::power_series are satsified,
  * - the type \p D is equality-comparable, subtractable and the type resulting from the subtraction is still \p D.
@@ -907,24 +901,15 @@
     using pdegree_type
         = decltype(math::degree(std::declval<const T &>(), std::declval<const std::vector<std::string> &>()));
     // Enablers for auto-truncation: degree and partial degree must be the same, series must support
-<<<<<<< HEAD
-    // math::truncate_degree(), degree type
-    // must be subtractable and yield the same type.
-=======
     // math::truncate_degree(), degree type must be subtractable and yield the same type.
->>>>>>> b1a8cb6d
     template <typename T>
     using at_degree_enabler =
         typename std::enable_if<std::is_same<degree_type<T>, pdegree_type<T>>::value
                                     && has_truncate_degree<T, degree_type<T>>::value
                                     && std::is_same<decltype(std::declval<const degree_type<T> &>()
                                                              - std::declval<const degree_type<T> &>()),
-<<<<<<< HEAD
-                                                    degree_type<T>>::value,
-=======
                                                     degree_type<T>>::value
                                     && is_equality_comparable<degree_type<T>>::value,
->>>>>>> b1a8cb6d
                                 int>::type;
     // For the setter, we need the above plus we need to be able to convert safely U to the degree type.
     template <typename T, typename U>
@@ -933,26 +918,12 @@
                                 int>::type;
     // This needs to be separate from the other static inits because we don't have anything to init
     // if the series does not support degree computation.
-<<<<<<< HEAD
-    // NOTE: here the important thing is that this method does not
-    // return the same object for different series types, as the intent of the truncation mechanism is that each
-    // polynomial type
-    // has its own settings.
-    // We need to keep this in mind if we need static resources that must be unique for the series type, sometimes
-    // adding the Derived
-    // series as template argument in a toolbox might actually be necessary because of this. Note that, contrary to the,
-    // e.g., custom
-    // derivatives map in series.hpp here we don't care about the type of T - we just need to be able to extract the
-    // term type
-    // from it.
-=======
     // NOTE: here the important thing is that this method does not return the same object for different series types,
     // as the intent of the truncation mechanism is that each polynomial type has its own settings.
     // We need to keep this in mind if we need static resources that must be unique for the series type, sometimes
     // adding the Derived series as template argument in a toolbox might actually be necessary because of this. Note
     // that, contrary to the, e.g., custom derivatives map in series.hpp here we don't care about the type of T - we
     // just need to be able to extract the term type from it.
->>>>>>> b1a8cb6d
     template <typename T = polynomial>
     static degree_type<T> &get_at_degree_max()
     {
@@ -1270,8 +1241,6 @@
             return std::make_tuple(std::forward<U>(gcd), T{}, T{});
         }
     }
-<<<<<<< HEAD
-=======
     // Enabler for untruncated multiplication.
     template <typename T>
     using um_enabler =
@@ -1318,7 +1287,6 @@
             polynomial::clear_pow_cache();
         }
     }
->>>>>>> b1a8cb6d
 
 public:
     /// Series rebind alias.
@@ -1489,11 +1457,8 @@
      * and if \p U can be safely cast to the degree type.
      *
      * Setup the degree-based auto-truncation mechanism to truncate according to the total maximum degree.
-<<<<<<< HEAD
-=======
      * If the new auto truncation settings are different from the currently active ones, the natural power cache
      * defined in piranha::series will be cleared.
->>>>>>> b1a8cb6d
      *
      * @param[in] max_degree maximum total degree that will be retained during automatic truncation.
      *
@@ -1506,25 +1471,17 @@
     static void set_auto_truncate_degree(const U &max_degree)
     {
         // Init out for exception safety.
-<<<<<<< HEAD
-        auto new_degree(safe_cast<degree_type<T>>(max_degree));
-=======
         auto new_degree = safe_cast<degree_type<T>>(max_degree);
->>>>>>> b1a8cb6d
         // Initialisation of function-level statics is thread-safe, no need to lock. We get
         // a ref before the lock because the initialisation of the static could throw in principle,
         // and we want the section after the lock to be exception-free.
         auto &at_dm = get_at_degree_max();
         std::lock_guard<std::mutex> lock(s_at_degree_mutex);
-<<<<<<< HEAD
-        s_at_degree_mode = 1;
-=======
         // NOTE: here in principle there could be an exception thrown as a consequence of the degree comparison.
         // This is not a problem as at this stage no setting has been modified.
         truncation_clear_pow_cache(1, new_degree, {});
         s_at_degree_mode = 1;
         // NOTE: the degree type of polys satisfies is_container_element, so move assignment is noexcept.
->>>>>>> b1a8cb6d
         at_dm = std::move(new_degree);
         // This should not throw (a vector of strings, destructors and deallocation should be noexcept).
         s_at_degree_names.clear();
@@ -1536,11 +1493,8 @@
      * and if \p U can be safely cast to the degree type.
      *
      * Setup the degree-based auto-truncation mechanism to truncate according to the partial degree.
-<<<<<<< HEAD
-=======
      * If the new auto truncation settings are different from the currently active ones, the natural power cache
      * defined in piranha::series will be cleared.
->>>>>>> b1a8cb6d
      *
      * @param[in] max_degree maximum partial degree that will be retained during automatic truncation.
      * @param[in] names names of the variables that will be considered during the computation of the
@@ -1556,18 +1510,11 @@
     static void set_auto_truncate_degree(const U &max_degree, const std::vector<std::string> &names)
     {
         // Copy+move for exception safety.
-<<<<<<< HEAD
-        auto new_degree(safe_cast<degree_type<T>>(max_degree));
-        auto new_names(names);
-        auto &at_dm = get_at_degree_max();
-        std::lock_guard<std::mutex> lock(s_at_degree_mutex);
-=======
         auto new_degree = safe_cast<degree_type<T>>(max_degree);
         auto new_names = names;
         auto &at_dm = get_at_degree_max();
         std::lock_guard<std::mutex> lock(s_at_degree_mutex);
         truncation_clear_pow_cache(2, new_degree, new_names);
->>>>>>> b1a8cb6d
         s_at_degree_mode = 2;
         at_dm = std::move(new_degree);
         s_at_degree_names = std::move(new_names);
@@ -2072,47 +2019,6 @@
         // The general multivariate case.
         return wrap_gcd_cofactors(detail::gcd_prs_sr(real_a->split(), real_b->split()).join(), *real_a, *real_b,
                                   with_cofactors);
-<<<<<<< HEAD
-        // NOTE: an older implementation that replaces the recursive call in the line immediately
-        // above. Let's keep it around for a while for debugging purposes.
-        /*
-        // Check for zero args.
-        if (real_a->size() == 0u && real_b->size() == 0u) {
-            polynomial retval;
-            retval.set_symbol_set(args);
-            return retval;
-        }
-        if (real_a->size() == 0u) {
-            return *real_b;
-        }
-        if (real_b->size() == 0u) {
-            return *real_a;
-        }
-        // Primitive euclidean algorithm (Geddes 2.3).
-        auto as = real_a->split(), bs = real_b->split();
-        if (detail::poly_lterm(as)->m_key.degree(as.get_symbol_set()) <
-        detail::poly_lterm(bs)->m_key.degree(as.get_symbol_set())) {
-            std::swap(as,bs);
-        }
-        using s_type = decltype(as);
-        auto c = as.primitive_part(), d = bs.primitive_part();
-        while (true) {
-            // NOTE: at the first iteration, d is not null as
-            // it is the primitive part of b (which is not zero). The
-            // following iterations, d is always set to r, but when r
-            // is zero we stop.
-            auto r = s_type::uprem(c,d);
-            c = d;
-            if (r.size() == 0u) {
-                break;
-            }
-            d = r.primitive_part();
-        }
-        auto gamma = math::gcd(as.content(),bs.content());
-        return (gamma * c).join();
-        */
-=======
->>>>>>> b1a8cb6d
     }
     /// Height.
     /**
@@ -2144,8 +2050,6 @@
         }
         return retval;
     }
-<<<<<<< HEAD
-=======
     /// Untruncated multiplication.
     /**
      * \note
@@ -2252,7 +2156,6 @@
         };
         return um_tm_implementation(p1, p2, runner);
     }
->>>>>>> b1a8cb6d
 
 private:
     // Static data for auto_truncate_degree.
@@ -2554,13 +2457,8 @@
             ++start;
             for (; start != end; ++start) {
                 piranha_assert(monomial_checker(**start));
-<<<<<<< HEAD
-                // NOTE: std::transform is allowed to do transformations in-place - i.e., here the output range is the
-                // same as the first or second input range:
-=======
                 // NOTE: std::transform is allowed to do transformations in-place - i.e., here the output range is
                 // the same as the first or second input range:
->>>>>>> b1a8cb6d
                 // http://stackoverflow.com/questions/19200528/is-it-safe-for-the-input-iterator-and-output-iterator-in-stdtransform-to-be-fr
                 // The important part is that the functor *itself* must not mutate the elements.
                 std::transform(minmax_values.begin(), minmax_values.end(), (*start)->m_key.begin(),
@@ -2750,8 +2648,6 @@
         detail::safe_integral_subber(retval, b);
         return retval;
     }
-<<<<<<< HEAD
-=======
     // Dispatch of untruncated multiplication.
     template <typename T = Series,
               typename std::enable_if<detail::is_kronecker_monomial<typename T::term_type::key_type>::value, int>::type
@@ -2767,25 +2663,15 @@
     {
         return this->plain_multiplication();
     }
->>>>>>> b1a8cb6d
 
 public:
     /// Constructor.
     /**
      * The constructor will call the base constructor and run these additional checks:
-<<<<<<< HEAD
-     * - if the key is a piranha::kronecker_monomial, it will be checked that the result of the multiplication does not
-     * overflow
-     *   the representation limits of piranha::kronecker_monomial;
-     * - if the key is a piranha::monomial of a C++ integral type, it will be checked that the result of the
-     * multiplication does not overflow
-     *   the limits of the integral type.
-=======
      * - if the key is a piranha::kronecker_monomial, it will be checked that the result of the multiplication does
      *   not overflow the representation limits of piranha::kronecker_monomial;
      * - if the key is a piranha::monomial of a C++ integral type, it will be checked that the result of the
      *   multiplication does not overflow the limits of the integral type.
->>>>>>> b1a8cb6d
      *
      * If any check fails, a runtime error will be produced.
      *
@@ -2838,11 +2724,7 @@
      * - piranha::math::multiply_accumulate(),
      * - thread_pool::enqueue(),
      * - future_list::push_back(),
-<<<<<<< HEAD
-     * - truncated_multiplication(),
-=======
      * - _truncated_multiplication(),
->>>>>>> b1a8cb6d
      * - polynomial::get_auto_truncate_degree().
      */
     template <typename T = Series, call_enabler<T> = 0>
@@ -2854,8 +2736,6 @@
      * Low-level methods, on top of which the call operator is implemented.
      */
     //@{
-<<<<<<< HEAD
-=======
     /// Untruncated multiplication.
     /**
      * \note
@@ -2885,7 +2765,6 @@
     {
         return um_impl();
     }
->>>>>>> b1a8cb6d
     /// Truncated multiplication.
     /**
      * \note
@@ -2893,17 +2772,6 @@
      * - the conditions for truncated multiplication outlined in piranha::polynomial are satisfied,
      * - the type \p T is the same as the degree type of the polynomial,
      * - the number and types of \p Args is as specified below,
-<<<<<<< HEAD
-     * - piranha::base_series_multiplier::plain_multiplication() and get_skip_limits() can be called.
-     *
-     * This method will perform the truncated multiplication of the series operands passed to the constructor.
-     * The truncation degree is set to \p max degree, and it is either the total maximum degree (if the number
-     * of \p Args is zero) or the partial degree (if \p Args is a single symbol_set::positions parameter
-     * representing the positions of the arguments to be considered for the computation of the degree).
-     *
-     * @param[in] max_degree the maximum degree of the result of the multiplication.
-     * @param[in] args either an empty argument, or a single symbol_set::positions argument.
-=======
      * - piranha::base_series_multiplier::plain_multiplication() and _get_skip_limits() can be called.
      *
      * This method will perform the truncated multiplication of the series operands passed to the constructor.
@@ -2919,7 +2787,6 @@
      *
      * @param[in] max_degree the maximum degree of the result of the multiplication.
      * @param[in] args either an empty argument, or a pair of arguments as described above.
->>>>>>> b1a8cb6d
      *
      * @return the result of the truncated multiplication of the operands used for construction.
      *
@@ -2928,16 +2795,6 @@
      * - piranha::safe_cast(),
      * - arithmetic and other operations on the degree type,
      * - base_series_multiplier::plain_multiplication(),
-<<<<<<< HEAD
-     * - get_skip_limits().
-     */
-    template <typename T, typename... Args>
-    Series truncated_multiplication(const T &max_degree, const Args &... args) const
-    {
-        // NOTE: a possible optimisation here is the following: if the sum degrees of the arguments is less than
-        // or equal to the max truncation degree, just do the normal multiplication - which can also then take advantage
-        // of faster Kronecker multiplication, if the series are suitable.
-=======
      * - _get_skip_limits().
      */
     template <typename T, typename... Args>
@@ -2946,7 +2803,6 @@
         // NOTE: a possible optimisation here is the following: if the sum degrees of the arguments is less than
         // or equal to the max truncation degree, just do the normal multiplication - which can also then take
         // advantage of faster Kronecker multiplication, if the series are suitable.
->>>>>>> b1a8cb6d
         using term_type = typename Series::term_type;
         // NOTE: degree type is the same in total and partial.
         using degree_type = decltype(detail::ps_get_degree(term_type{}, this->m_ss));
@@ -2982,11 +2838,7 @@
         this->m_v2 = std::move(v2_copy);
         v_d2 = std::move(v_d2_copy);
         // Now get the skip limits and we build the limits functor.
-<<<<<<< HEAD
-        const auto sl = get_skip_limits(v_d1, v_d2, max_degree);
-=======
         const auto sl = _get_skip_limits(v_d1, v_d2, max_degree);
->>>>>>> b1a8cb6d
         auto lf = [&sl](const size_type &idx1) {
             return sl[static_cast<typename std::vector<size_type>::size_type>(idx1)];
         };
@@ -3000,18 +2852,6 @@
      * \p T is the same type as the degree type.
      *
      * This method assumes that \p v_d1 and \p v_d2 are vectors containing the degrees of each term in the first and
-<<<<<<< HEAD
-     * second series
-     * respectively, and that \p v_d2 is sorted in ascending order.
-     * It will return a vector \p v of indices in the second series such that, given an index \p i in the first series,
-     * the term of index <tt>v[i]</tt> in the second series is the first term such that the term-by-term multiplication
-     * with
-     * the <tt>i</tt>-th term in the first series produces a term of degree greater than \p max_degree. That is, terms
-     * of index
-     * equal to or greater than <tt>v[i]</tt> in the second series will produce terms with degree greater than \p
-     * max_degree
-     * when multiplied by the <tt>i</tt>-th term in the first series.
-=======
      * second series respectively, and that \p v_d2 is sorted in ascending order.
      * It will return a vector \p v of indices in the second series such that, given an index \p i in the first
      * series, the term of index <tt>v[i]</tt> in the second series is the first term such that the term-by-term
@@ -3019,7 +2859,6 @@
      * \p max_degree. That is, terms of index equal to or greater than <tt>v[i]</tt> in the second series
      * will produce terms with degree greater than \p max_degree when multiplied by the <tt>i</tt>-th term in the first
      * series.
->>>>>>> b1a8cb6d
      *
      * @param[in] v_d1 a vector containing the degrees of the terms in the first series.
      * @param[in] v_d2 a sorted vector containing the degrees of the terms in the second series.
@@ -3033,13 +2872,8 @@
      * - operations on the degree type.
      */
     template <typename T>
-<<<<<<< HEAD
-    std::vector<typename base::size_type> get_skip_limits(const std::vector<T> &v_d1, const std::vector<T> &v_d2,
-                                                          const T &max_degree) const
-=======
     std::vector<typename base::size_type> _get_skip_limits(const std::vector<T> &v_d1, const std::vector<T> &v_d2,
                                                            const T &max_degree) const
->>>>>>> b1a8cb6d
     {
         // NOTE: this can be parallelised, but we need to check the heuristic
         // for selecting the number of threads as it is pretty fast wrt the multiplication.
@@ -3126,26 +2960,15 @@
         // Truncation is active.
         if (std::get<0u>(t) == 1) {
             // Total degree truncation.
-<<<<<<< HEAD
-            return truncated_multiplication(std::get<1u>(t));
-=======
             return _truncated_multiplication(std::get<1u>(t));
->>>>>>> b1a8cb6d
         }
         piranha_assert(std::get<0u>(t) == 2);
         // Partial degree truncation.
         const symbol_set::positions pos(this->m_ss, symbol_set(std::get<2u>(t).begin(), std::get<2u>(t).end()));
-<<<<<<< HEAD
-        return truncated_multiplication(std::get<1u>(t), std::get<2u>(t), pos);
-    }
-    // NOTE: the existence of these functors is because GCC 4.8 has troubles capturing variadic arguments in lambdas
-    // in truncated_multiplication, and we need to use std::bind instead. Once we switch to 4.9, we can revert
-=======
         return _truncated_multiplication(std::get<1u>(t), std::get<2u>(t), pos);
     }
     // NOTE: the existence of these functors is because GCC 4.8 has troubles capturing variadic arguments in lambdas
     // in _truncated_multiplication, and we need to use std::bind instead. Once we switch to 4.9, we can revert
->>>>>>> b1a8cb6d
     // to lambdas and drop the <functional> header.
     struct term_degree_sorter {
         using term_type = typename Series::term_type;
@@ -3187,13 +3010,8 @@
     {
         return false;
     }
-<<<<<<< HEAD
-    // Case 2: Kronecker mult, do the special multiplication unless a truncation is active. In that case, run the plain
-    // mult.
-=======
     // Case 2: Kronecker mult, do the special multiplication unless a truncation is active. In that case, run the
     // plain mult.
->>>>>>> b1a8cb6d
     template <typename T = Series,
               typename std::enable_if<detail::is_kronecker_monomial<typename T::term_type::key_type>::value, int>::type
               = 0>
@@ -3202,8 +3020,6 @@
         if (check_truncation()) {
             return plain_multiplication_wrapper();
         }
-<<<<<<< HEAD
-=======
         return untruncated_kronecker_mult();
     }
     template <typename T = Series,
@@ -3211,7 +3027,6 @@
               = 0>
     Series untruncated_kronecker_mult() const
     {
->>>>>>> b1a8cb6d
         // Cache the sizes.
         const auto size1 = this->m_v1.size(), size2 = this->m_v2.size();
         // Determine whether we want to estimate or not. We check the threshold, and
@@ -3372,15 +3187,9 @@
         task_table.resize(safe_cast<decltype(task_table.size())>(n_zones));
         // Lower bound implementation. Adapted from:
         // http://en.cppreference.com/w/cpp/algorithm/lower_bound
-<<<<<<< HEAD
-        // Given the [first,last[ index range in v2, find the first index idx in the v2 range such that the i-th term in
-        // v1
-        // multiplied by the idx-th term in v2 will be written into retval at a bucket index not less than zb.
-=======
         // Given the [first,last[ index range in v2, find the first index idx in the v2 range such that the i-th
         // term in v1 multiplied by the idx-th term in v2 will be written into retval at a bucket index not less than
         // zb.
->>>>>>> b1a8cb6d
         auto l_bound = [&v1, &v2, &r_bucket, &task_split](size_type first, size_type last, bucket_size_type zb,
                                                           size_type i) -> size_type {
             piranha_assert(first <= last);
