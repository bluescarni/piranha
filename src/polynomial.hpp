--- conflicted
+++ resolved
@@ -645,11 +645,6 @@
  * a set of thread-safe static methods, and it is enabled if:
  * - the total and partial degree of the series are represented by the same type \p D,
  * - all the truncation-related requirements in piranha::power_series are satsified,
-<<<<<<< HEAD
- * - the type \p D is subtractable and the type resulting from the subtraction is still \p D.
- *
- * This class satisfies the piranha::is_series type trait.
-=======
  * - the type \p D is equality-comparable, subtractable and the type resulting from the subtraction is still \p D.
  *
  * This class satisfies the piranha::is_series and piranha::is_cf type traits.
@@ -657,7 +652,6 @@
  * \warning
  * The division and GCD operations are known to have poor performance, especially with large operands. Performance
  * will be improved in future versions.
->>>>>>> 1720868b
  *
  * ## Type requirements ##
  *
@@ -675,11 +669,6 @@
  * ## Serialization ##
  *
  * This class supports serialization if the underlying coefficient and key types do.
-<<<<<<< HEAD
- *
- * @author Francesco Biscani (bluescarni@gmail.com)
-=======
->>>>>>> 1720868b
  */
 template <typename Cf, typename Key>
 class polynomial
@@ -694,545 +683,6 @@
                           polynomial<Cf, Key>>,
       detail::polynomial_tag
 {
-<<<<<<< HEAD
-		// Check the key.
-		PIRANHA_TT_CHECK(detail::is_polynomial_key,Key);
-		// Make friend with debug class.
-		template <typename>
-		friend class debug_access;
-		// Make friend with Poisson series.
-		template <typename>
-		friend class poisson_series;
-		// Make friend with divisor series.
-		template <typename, typename>
-		friend class divisor_series;
-		// The base class.
-		using base = power_series<trigonometric_series<ipow_substitutable_series<substitutable_series<t_substitutable_series<series<Cf,Key,
-			polynomial<Cf,Key>>,polynomial<Cf,Key>>,polynomial<Cf,Key>>,polynomial<Cf,Key>>>,polynomial<Cf,Key>>;
-		template <typename Str>
-		void construct_from_string(Str &&str)
-		{
-			typedef typename base::term_type term_type;
-			// Insert the symbol.
-			this->m_symbol_set.add(symbol(std::forward<Str>(str)));
-			// Construct and insert the term.
-			this->insert(term_type(Cf(1),typename term_type::key_type{1}));
-		}
-		template <typename T = Key, typename std::enable_if<detail::key_has_linarg<T>::value && has_safe_cast<integer,Cf>::value,int>::type = 0>
-		std::map<std::string,integer> integral_combination() const
-		{
-			try {
-				std::map<std::string,integer> retval;
-				for (auto it = this->m_container.begin(); it != this->m_container.end(); ++it) {
-					const std::string lin_arg = it->m_key.linear_argument(this->m_symbol_set);
-					piranha_assert(retval.find(lin_arg) == retval.end());
-					retval[lin_arg] = safe_cast<integer>(it->m_cf);
-				}
-				return retval;
-			} catch (const std::invalid_argument &) {
-				piranha_throw(std::invalid_argument,"polynomial is not an integral linear combination");
-			}
-		}
-		template <typename T = Key, typename std::enable_if<!detail::key_has_linarg<T>::value || !has_safe_cast<integer,Cf>::value,int>::type = 0>
-		std::map<std::string,integer> integral_combination() const
-		{
-			piranha_throw(std::invalid_argument,"the polynomial type does not support the extraction of a linear combination");
-		}
-		// Integration utils.
-		// Empty for SFINAE.
-		template <typename T, typename = void>
-		struct integrate_type_
-		{};
-		// The type resulting from the integration of the key of series T.
-		template <typename T>
-		using key_integrate_type = decltype(std::declval<const typename T::term_type::key_type &>().integrate(
-			std::declval<const symbol &>(),std::declval<const symbol_set &>()).first);
-		// Basic integration requirements for series T, to be satisfied both when the coefficient is integrable
-		// and when it is not. ResT is the type of the result of the integration.
-		template <typename T, typename ResT>
-		using basic_integrate_requirements = typename std::enable_if<
-			// Coefficient differentiable, and can call is_zero on the result.
-			has_is_zero<decltype(math::partial(std::declval<const typename T::term_type::cf_type &>(),std::declval<const std::string &>()))>::value &&
-			// The key is integrable.
-			detail::true_tt<key_integrate_type<T>>::value &&
-			// The result needs to be addable in-place.
-			is_addable_in_place<ResT>::value &&
-			// It also needs to be ctible from zero.
-			std::is_constructible<ResT,int>::value
-		>::type;
-		// Non-integrable coefficient.
-		template <typename T>
-		using nic_res_type = decltype((std::declval<const T &>() * std::declval<const typename T::term_type::cf_type &>()) /
-			std::declval<const key_integrate_type<T> &>());
-		template <typename T>
-		struct integrate_type_<T,typename std::enable_if<!is_integrable<typename T::term_type::cf_type>::value &&
-			detail::true_tt<basic_integrate_requirements<T,nic_res_type<T>>>::value>::type>
-		{
-			using type = nic_res_type<T>;
-		};
-		// Integrable coefficient.
-		// The type resulting from the differentiation of the key of series T.
-		template <typename T>
-		using key_partial_type = decltype(std::declval<const typename T::term_type::key_type &>().partial(
-			std::declval<const symbol_set::positions &>(),std::declval<const symbol_set &>()).first);
-		// Type resulting from the integration of the coefficient.
-		template <typename T>
-		using i_cf_type = decltype(math::integrate(std::declval<const typename T::term_type::cf_type &>(),std::declval<const std::string &>()));
-		// Type above, multiplied by the type coming out of the derivative of the key.
-		template <typename T>
-		using i_cf_type_p = decltype(std::declval<const i_cf_type<T> &>() * std::declval<const key_partial_type<T> &>());
-		// Final series type.
-		template <typename T>
-		using ic_res_type = decltype(std::declval<const i_cf_type_p<T> &>() * std::declval<const T &>());
-		template <typename T>
-		struct integrate_type_<T,typename std::enable_if<is_integrable<typename T::term_type::cf_type>::value &&
-			detail::true_tt<basic_integrate_requirements<T,ic_res_type<T>>>::value &&
-			// We need to be able to add the non-integrable type.
-			is_addable_in_place<ic_res_type<T>,nic_res_type<T>>::value &&
-			// We need to be able to compute the partial degree and cast it to integer.
-			has_safe_cast<integer,decltype(std::declval<const typename T::term_type::key_type &>().degree(std::declval<const symbol_set::positions &>(),
-			std::declval<const symbol_set &>()))>::value &&
-			// This is required in the initialisation of the return value.
-			std::is_constructible<i_cf_type_p<T>,i_cf_type<T>>::value &&
-			// We need to be able to assign the integrated coefficient times key partial.
-			std::is_assignable<i_cf_type_p<T> &,i_cf_type_p<T>>::value &&
-			// Needs math::negate().
-			has_negate<i_cf_type_p<T>>::value
-			>::type>
-		{
-			using type = ic_res_type<T>;
-		};
-		// Final typedef.
-		template <typename T>
-		using integrate_type = typename integrate_type_<T>::type;
-		// Integration with integrable coefficient.
-		template <typename T = polynomial>
-		integrate_type<T> integrate_impl(const symbol &s, const typename base::term_type &term,
-			const std::true_type &) const
-		{
-			typedef typename base::term_type term_type;
-			typedef typename term_type::cf_type cf_type;
-			typedef typename term_type::key_type key_type;
-			// Get the partial degree of the monomial in integral form.
-			integer degree;
-			const symbol_set::positions pos(this->m_symbol_set,symbol_set{s});
-			try {
-				degree = safe_cast<integer>(term.m_key.degree(pos,this->m_symbol_set));
-			} catch (const std::invalid_argument &) {
-				piranha_throw(std::invalid_argument,
-					"unable to perform polynomial integration: cannot extract the integral form of an exponent");
-			}
-			// If the degree is negative, integration by parts won't terminate.
-			if (degree.sign() < 0) {
-				piranha_throw(std::invalid_argument,
-					"unable to perform polynomial integration: negative integral exponent");
-			}
-			polynomial tmp;
-			tmp.set_symbol_set(this->m_symbol_set);
-			key_type tmp_key = term.m_key;
-			tmp.insert(term_type(cf_type(1),tmp_key));
-			i_cf_type_p<T> i_cf(math::integrate(term.m_cf,s.get_name()));
-			integrate_type<T> retval(i_cf * tmp);
-			for (integer i(1); i <= degree; ++i) {
-				// Update coefficient and key. These variables are persistent across loop iterations.
-				auto partial_key = tmp_key.partial(pos,this->m_symbol_set);
-				i_cf = math::integrate(i_cf,s.get_name()) * std::move(partial_key.first);
-				// Account for (-1)**i.
-				math::negate(i_cf);
-				// Build the other factor from the derivative of the monomial.
-				tmp = polynomial{};
-				tmp.set_symbol_set(this->m_symbol_set);
-				tmp_key = std::move(partial_key.second);
-				// NOTE: don't move tmp_key, as it needs to hold a valid value
-				// for the next loop iteration.
-				tmp.insert(term_type(cf_type(1),tmp_key));
-				retval += i_cf * tmp;
-			}
-			return retval;
-		}
-		// Integration with non-integrable coefficient.
-		template <typename T = polynomial>
-		integrate_type<T> integrate_impl(const symbol &, const typename base::term_type &,
-			const std::false_type &) const
-		{
-			piranha_throw(std::invalid_argument,"unable to perform polynomial integration: coefficient type is not integrable");
-		}
-		// Template alias for use in pow() overload. Will check via SFINAE that the base pow() method can be called with argument T
-		// and that exponentiation of key type is legal.
-		template <typename T, typename Series>
-		using pow_ret_type = typename std::enable_if<
-			detail::true_tt<decltype(std::declval<typename Series::term_type::key_type const &>().pow(std::declval<const T &>(),std::declval<const symbol_set &>()))>::value,
-			decltype(std::declval<series<Cf,Key,polynomial<Cf,Key>> const &>().pow(std::declval<const T &>()))>::type;
-		PIRANHA_SERIALIZE_THROUGH_BASE(base)
-		// Invert utils.
-		template <typename Series>
-		using inverse_type = decltype(std::declval<const Series &>().pow(-1));
-		// Auto-truncation machinery.
-		// The degree and partial degree types, detected via math::degree().
-		template <typename T>
-		using degree_type = decltype(math::degree(std::declval<const T &>()));
-		template <typename T>
-		using pdegree_type = decltype(math::degree(std::declval<const T &>(),std::declval<const std::vector<std::string> &>()));
-		// Enablers for auto-truncation: degree and partial degree must be the same, series must support math::truncate_degree(), degree type
-		// must be subtractable and yield the same type.
-		template <typename T>
-		using at_degree_enabler = typename std::enable_if<std::is_same<degree_type<T>,pdegree_type<T>>::value &&
-			has_truncate_degree<T,degree_type<T>>::value &&
-			std::is_same<decltype(std::declval<const degree_type<T> &>() - std::declval<const degree_type<T> &>()),degree_type<T>>::value,int>::type;
-		// For the setter, we need the above plus we need to be able to convert safely U to the degree type.
-		template <typename T, typename U>
-		using at_degree_set_enabler = typename std::enable_if<detail::true_tt<at_degree_enabler<T>>::value &&
-			has_safe_cast<degree_type<T>,U>::value,int>::type;
-		// This needs to be separate from the other static inits because we don't have anything to init
-		// if the series does not support degree computation.
-		// NOTE: here the important thing is that this method does not
-		// return the same object for different series types, as the intent of the truncation mechanism is that each polynomial type
-		// has its own settings.
-		// We need to keep this in mind if we need static resources that must be unique for the series type, sometimes adding the Derived
-		// series as template argument in a toolbox might actually be necessary because of this. Note that, contrary to the, e.g., custom
-		// derivatives map in series.hpp here we don't care about the type of T - we just need to be able to extract the term type
-		// from it.
-		template <typename T = polynomial>
-		static degree_type<T> &get_at_degree_max()
-		{
-			// Init to zero for peace of mind - though this should never be accessed
-			// if the auto-truncation is not used.
-			static degree_type<T> at_degree_max(0);
-			return at_degree_max;
-		}
-		// Enabler for string construction/assignment.
-		template <typename Str>
-		using str_enabler = typename std::enable_if<std::is_same<typename std::decay<Str>::type,std::string>::value ||
-			std::is_same<typename std::decay<Str>::type,char *>::value ||
-			std::is_same<typename std::decay<Str>::type,const char *>::value,int>::type;
-		// Implementation of find_cf().
-		template <typename T>
-		using find_cf_enabler = typename std::enable_if<std::is_constructible<typename base::term_type::key_type,
-			decltype(std::begin(std::declval<const T &>())),decltype(std::end(std::declval<const T &>())),const symbol_set &>::value &&
-			has_begin_end<const T>::value,int>::type;
-		template <typename T>
-		using find_cf_init_list_enabler = find_cf_enabler<std::initializer_list<T>>;
-		template <typename Iterator>
-		Cf find_cf_impl(Iterator begin, Iterator end) const
-		{
-			typename base::term_type tmp_term{Cf(0),Key(begin,end,this->m_symbol_set)};
-			auto it = this->m_container.find(tmp_term);
-			if (it == this->m_container.end()) {
-				return Cf(0);
-			}
-			return it->m_cf;
-		}
-	public:
-		/// Series rebind alias.
-		template <typename Cf2>
-		using rebind = polynomial<Cf2,Key>;
-		/// Defaulted default constructor.
-		/**
-		 * Will construct a polynomial with zero terms.
-		 */
-		polynomial() = default;
-		/// Defaulted copy constructor.
-		polynomial(const polynomial &) = default;
-		/// Defaulted move constructor.
-		polynomial(polynomial &&) = default;
-		/// Constructor from symbol name.
-		/**
-		 * \note
-		 * This template constructor is enabled only if the decay type of \p Str is a C or C++ string.
-		 *
-		 * Will construct a univariate polynomial made of a single term with unitary coefficient and exponent, representing
-		 * the symbolic variable \p name. The type of \p name must be a string type (either C or C++).
-		 *
-		 * @param[in] name name of the symbolic variable that the polynomial will represent.
-		 *
-		 * @throws unspecified any exception thrown by:
-		 * - piranha::symbol_set::add(),
-		 * - the constructor of piranha::symbol from string,
-		 * - the invoked constructor of the coefficient type,
-		 * - the invoked constructor of the key type,
-		 * - the constructor of the term type from coefficient and key,
-		 * - piranha::series::insert().
-		 */
-		template <typename Str, str_enabler<Str> = 0>
-		explicit polynomial(Str &&name) : base()
-		{
-			construct_from_string(std::forward<Str>(name));
-		}
-		PIRANHA_FORWARDING_CTOR(polynomial,base)
-		/// Trivial destructor.
-		~polynomial()
-		{
-			PIRANHA_TT_CHECK(is_cf,polynomial);
-			PIRANHA_TT_CHECK(is_series,polynomial);
-		}
-		/// Defaulted copy assignment operator.
-		polynomial &operator=(const polynomial &) = default;
-		/// Defaulted move assignment operator.
-		polynomial &operator=(polynomial &&) = default;
-		PIRANHA_FORWARDING_ASSIGNMENT(polynomial,base)
-		/// Override default exponentiation method.
-		/**
-		 * \note
-		 * This method is enabled only if piranha::series::pow() can be called with exponent \p x
-		 * and the key type can be raised to the power of \p x via its exponentiation method.
-		 *
-		 * This exponentiation override will check if the polynomial consists of a single-term with non-unitary
-		 * key. In that case, the return polynomial will consist of a single term with coefficient computed via
-		 * piranha::math::pow() and key computed via the monomial exponentiation method.
-		 *
-		 * Otherwise, the base (i.e., default) exponentiation method will be used.
-		 *
-		 * @param[in] x exponent.
-		 *
-		 * @return \p this to the power of \p x.
-		 *
-		 * @throws unspecified any exception thrown by:
-		 * - the <tt>is_unitary()</tt> and exponentiation methods of the key type,
-		 * - piranha::math::pow(),
-		 * - construction of coefficient, key and term,
-		 * - the copy assignment operator of piranha::symbol_set,
-		 * - piranha::series::insert() and piranha::series::pow().
-		 */
-		template <typename T, typename Series = polynomial>
-		pow_ret_type<T,Series> pow(const T &x) const
-		{
-			using ret_type = pow_ret_type<T,Series>;
-			typedef typename ret_type::term_type term_type;
-			typedef typename term_type::cf_type cf_type;
-			typedef typename term_type::key_type key_type;
-			if (this->size() == 1u && !this->m_container.begin()->m_key.is_unitary(this->m_symbol_set)) {
-				cf_type cf(math::pow(this->m_container.begin()->m_cf,x));
-				key_type key(this->m_container.begin()->m_key.pow(x,this->m_symbol_set));
-				ret_type retval;
-				retval.set_symbol_set(this->m_symbol_set);
-				retval.insert(term_type(std::move(cf),std::move(key)));
-				return retval;
-			}
-			return static_cast<series<Cf,Key,polynomial<Cf,Key>> const *>(this)->pow(x);
-		}
-		/// Inversion.
-		/**
-		 * @return the calling polynomial raised to -1 using piranha::polynomial::pow().
-		 *
-		 * @throws unspecified any exception thrown by piranha::polynomial::pow().
-		 */
-		template <typename Series = polynomial>
-		inverse_type<Series> invert() const
-		{
-			return this->pow(-1);
-		}
-		/// Integration.
-		/**
-		 * \note
-		 * This method is enabled only if the algorithm described below is supported by all the involved types.
-		 *
-		 * This method will attempt to compute the antiderivative of the polynomial term by term. If the term's coefficient does not depend on
-		 * the integration variable, the result will be calculated via the integration of the corresponding monomial.
-		 * Integration with respect to a variable appearing to the power of -1 will fail.
-		 *
-		 * Otherwise, a strategy of integration by parts is attempted, its success depending on the integrability
-		 * of the coefficient and on the value of the exponent of the integration variable. The integration will
-		 * fail if the exponent is negative or non-integral.
-		 *
-		 * @param[in] name integration variable.
-		 *
-		 * @return the antiderivative of \p this with respect to \p name.
-		 *
-		 * @throws std::invalid_argument if the integration procedure fails.
-		 * @throws unspecified any exception thrown by:
-		 * - piranha::symbol construction,
-		 * - piranha::math::partial(), piranha::math::is_zero(), piranha::math::integrate(), piranha::safe_cast()
-		 *   and piranha::math::negate(),
-		 * - piranha::symbol_set::add(),
-		 * - term construction,
-		 * - coefficient construction, assignment and arithmetics,
-		 * - integration, construction, assignment, differentiation and degree querying methods of the key type,
-		 * - insert(),
-		 * - series arithmetics.
-		 */
-		template <typename T = polynomial>
-		integrate_type<T> integrate(const std::string &name) const
-		{
-			typedef typename base::term_type term_type;
-			typedef typename term_type::cf_type cf_type;
-			// Turn name into symbol.
-			const symbol s(name);
-			integrate_type<T> retval(0);
-			const auto it_f = this->m_container.end();
-			for (auto it = this->m_container.begin(); it != it_f; ++it) {
-				// If the derivative of the coefficient is null, we just need to deal with
-				// the integration of the key.
-				if (math::is_zero(math::partial(it->m_cf,name))) {
-					polynomial tmp;
-					symbol_set sset = this->m_symbol_set;
-					// If the variable does not exist in the arguments set, add it.
-					if (!std::binary_search(sset.begin(),sset.end(),s)) {
-						sset.add(s);
-					}
-					tmp.set_symbol_set(sset);
-					auto key_int = it->m_key.integrate(s,this->m_symbol_set);
-					tmp.insert(term_type(cf_type(1),std::move(key_int.second)));
-					retval += (tmp * it->m_cf) / key_int.first;
-				} else {
-					retval += integrate_impl(s,*it,std::integral_constant<bool,is_integrable<cf_type>::value>());
-				}
-			}
-			return retval;
-		}
-		/// Set total-degree-based auto-truncation.
-		/**
-		 * \note
-		 * This method is available only if the requisites outlined in piranha::polynomial are satisfied
-		 * and if \p U can be safely cast to the degree type.
-		 *
-		 * Setup the degree-based auto-truncation mechanism to truncate according to the total maximum degree.
-		 *
-		 * @param[in] max_degree maximum total degree that will be retained during automatic truncation.
-		 *
-		 * @throws unspecified any exception thrown by:
-		 * - threading primitives,
-		 * - piranha::safe_cast(),
-		 * - the constructor of the degree type.
-		 */
-		template <typename U, typename T = polynomial, at_degree_set_enabler<T,U> = 0>
-		static void set_auto_truncate_degree(const U &max_degree)
-		{
-			// Init out for exception safety.
-			auto new_degree(safe_cast<degree_type<T>>(max_degree));
-			// Initialisation of function-level statics is thread-safe, no need to lock. We get
-			// a ref before the lock because the initialisation of the static could throw in principle,
-			// and we want the section after the lock to be exception-free.
-			auto &at_dm = get_at_degree_max();
-			std::lock_guard<std::mutex> lock(s_at_degree_mutex);
-			s_at_degree_mode = 1;
-			at_dm = std::move(new_degree);
-			// This should not throw (a vector of strings, destructors and deallocation should be noexcept).
-			s_at_degree_names.clear();
-		}
-		/// Set partial-degree-based auto-truncation.
-		/**
-		 * \note
-		 * This method is available only if the requisites outlined in piranha::polynomial are satisfied
-		 * and if \p U can be safely cast to the degree type.
-		 *
-		 * Setup the degree-based auto-truncation mechanism to truncate according to the partial degree.
-		 *
-		 * @param[in] max_degree maximum partial degree that will be retained during automatic truncation.
-		 * @param[in] names names of the variables that will be considered during the computation of the
-		 * partial degree.
-		 *
-		 * @throws unspecified any exception thrown by:
-		 * - threading primitives,
-		 * - piranha::safe_cast(),
-		 * - the constructor of the degree type,
-		 * - memory allocation errors in standard containers.
-		 */
-		template <typename U, typename T = polynomial, at_degree_set_enabler<T,U> = 0>
-		static void set_auto_truncate_degree(const U &max_degree, const std::vector<std::string> &names)
-		{
-			// Copy+move for exception safety.
-			auto new_degree(safe_cast<degree_type<T>>(max_degree));
-			auto new_names(names);
-			auto &at_dm = get_at_degree_max();
-			std::lock_guard<std::mutex> lock(s_at_degree_mutex);
-			s_at_degree_mode = 2;
-			at_dm = std::move(new_degree);
-			s_at_degree_names = std::move(new_names);
-		}
-		/// Disable degree-based auto-truncation.
-		/**
-		 * \note
-		 * This method is available only if the requisites outlined in piranha::polynomial are satisfied.
-		 *
-		 * Disable the degree-based auto-truncation mechanism.
-		 *
-		 * @throws unspecified any exception thrown by:
-		 * - threading primitives,
-		 * - the constructor of the degree type,
-		 * - memory allocation errors in standard containers.
-		 */
-		template <typename T = polynomial, at_degree_enabler<T> = 0>
-		static void unset_auto_truncate_degree()
-		{
-			degree_type<T> new_degree(0);
-			auto &at_dm = get_at_degree_max();
-			std::lock_guard<std::mutex> lock(s_at_degree_mutex);
-			s_at_degree_mode = 0;
-			at_dm = std::move(new_degree);
-			s_at_degree_names.clear();
-		}
-		/// Query the status of the degree-based auto-truncation mechanism.
-		/**
-		 * \note
-		 * This method is available only if the requisites outlined in piranha::polynomial are satisfied.
-		 *
-		 * This method will return a tuple of three elements describing the status of the degree-based auto-truncation mechanism.
-		 * The elements of the tuple have the following meaning:
-		 * - truncation mode (0 if disabled, 1 for total-degree truncation and 2 for partial-degree truncation),
-		 * - the maximum degree allowed,
-		 * - the list of names to be considered for partial truncation.
-		 *
-		 * @return a tuple representing the status of the degree-based auto-truncation mechanism.
-		 *
-		 * @throws unspecified any exception thrown by threading primitives or by the involved constructors.
-		 */
-		template <typename T = polynomial, at_degree_enabler<T> = 0>
-		static std::tuple<int,degree_type<T>,std::vector<std::string>> get_auto_truncate_degree()
-		{
-			std::lock_guard<std::mutex> lock(s_at_degree_mutex);
-			return std::make_tuple(s_at_degree_mode,get_at_degree_max(),s_at_degree_names);
-		}
-		/// Find coefficient.
-		/**
-		 * \note
-		 * This method is enabled only if:
-		 * - \p T satisfies piranha::has_begin_end,
-		 * - \p Key can be constructed from the begin/end iterators of \p c and a piranha::symbol_set.
-		 *
-		 * This method will first construct a term with zero coefficient and key initialised from the begin/end iterators
-		 * of \p c and the symbol set of \p this, and it will then try to locate the term inside \p this.
-		 * If the term is found, its coefficient will be returned. Otherwise, a coefficient initialised
-		 * from 0 will be returned.
-		 *
-		 * @param[in] c the container that will be used to construct the \p Key to be located.
-		 *
-		 * @returns the coefficient of the term whose \p Key corresponds to \p c if such term exists,
-		 * zero otherwise.
-		 *
-		 * @throws unspecified any exception thrown by:
-		 * - term, coefficient and key construction,
-		 * - piranha::hash_set::find().
-		 */
-		template <typename T, find_cf_enabler<T> = 0>
-		Cf find_cf(const T &c) const
-		{
-			return find_cf_impl(std::begin(c),std::end(c));
-		}
-		/// Find coefficient.
-		/**
-		 * \note
-		 * This method is enabled only if \p Key can be constructed from the begin/end iterators of \p l and a piranha::symbol_set.
-		 *
-		 * This method is identical to the other overload with the same name, and it is provided for convenience.
-		 *
-		 * @param[in] l the list that will be used to construct the \p Key to be located.
-		 *
-		 * @returns the coefficient of the term whose \p Key corresponds to \p l if such term exists,
-		 * zero otherwise.
-		 *
-		 * @throws unspecified any exception thrown by the other overload.
-		 */
-		template <typename T, find_cf_init_list_enabler<T> = 0>
-		Cf find_cf(std::initializer_list<T> l) const
-		{
-			return find_cf_impl(std::begin(l),std::end(l));
-		}
-	private:
-		// Static data for auto_truncate_degree.
-		static std::mutex		s_at_degree_mutex;
-		static int			s_at_degree_mode;
-		static std::vector<std::string>	s_at_degree_names;
-=======
     // Check the key.
     PIRANHA_TT_CHECK(detail::is_polynomial_key, Key);
     // Make friend with debug class.
@@ -2714,7 +2164,6 @@
     static std::vector<std::string> s_at_degree_names;
     // Static data for default GCD algorithm selection.
     static std::atomic<polynomial_gcd_algorithm> s_def_gcd_algo;
->>>>>>> 1720868b
 };
 
 // Static inits.
@@ -2937,883 +2386,6 @@
 template <typename Series>
 class series_multiplier<Series, detail::poly_multiplier_enabler<Series>> : public base_series_multiplier<Series>
 {
-<<<<<<< HEAD
-		// Base multiplier type.
-		using base = base_series_multiplier<Series>;
-		// Cf type getter shortcut.
-		template <typename T>
-		using cf_t = typename T::term_type::cf_type;
-		// Key type getter shortcut.
-		template <typename T>
-		using key_t = typename T::term_type::key_type;
-		// Bounds checking.
-		// Functor to return un updated copy of p if v is less than p.first or greater than p.second.
-		struct update_minmax
-		{
-			template <typename T>
-			std::pair<T,T> operator()(const std::pair<T,T> &p, const T &v) const
-			{
-				return std::make_pair(v < p.first ? v : p.first,v > p.second ? v : p.second);
-			}
-		};
-		// No bounds checking if key is a monomial with non-integral exponents.
-		template <typename T = Series, typename std::enable_if<detail::is_monomial<key_t<T>>::value &&
-			!std::is_integral<typename key_t<T>::value_type>::value,int>::type = 0>
-		void check_bounds() const {}
-		// Monomial with integral exponents.
-		template <typename T = Series, typename std::enable_if<detail::is_monomial<key_t<T>>::value &&
-			std::is_integral<typename key_t<T>::value_type>::value,int>::type = 0>
-		void check_bounds() const
-		{
-			using expo_type = typename key_t<T>::value_type;
-			using term_type = typename Series::term_type;
-			using mm_vec = std::vector<std::pair<expo_type,expo_type>>;
-			using v_ptr = typename base::v_ptr;
-			// NOTE: we know that the input series are not null.
-			piranha_assert(this->m_v1.size() != 0u && this->m_v2.size() != 0u);
-			// Sync mutex, actually used only in mt mode.
-			std::mutex mut;
-			// Checker for monomial sizes in debug mode.
-			auto monomial_checker = [this](const term_type &t) {
-				return t.m_key.size() == this->m_ss.size();
-			};
-			(void)monomial_checker;
-			// The function used to determine minmaxs for the two series. This is used both in
-			// single-thread and multi-thread mode.
-			auto thread_func = [&mut,this,&monomial_checker](unsigned t_idx, const v_ptr *vp, mm_vec *mmv) {
-				piranha_assert(t_idx < this->m_n_threads);
-				// Establish the block size.
-				const auto block_size = vp->size() / this->m_n_threads;
-				auto start = vp->data() + t_idx * block_size;
-				const auto end = vp->data() + ((t_idx == this->m_n_threads - 1u) ?
-					vp->size() : ((t_idx + 1u) * block_size));
-				// We need to make sure we have at least 1 element to process. This is guaranteed
-				// in the single-threaded implementation but not in multithreading.
-				if (start == end) {
-					piranha_assert(this->m_n_threads > 1u);
-					return;
-				}
-				piranha_assert(monomial_checker(**start));
-				// Local vector that will hold the minmax values for this thread.
-				mm_vec minmax_values;
-				// Init the mimnax.
-				// NOTE: we can use this as we are sure the series has at least one element (start != end).
-				std::transform((*start)->m_key.begin(),(*start)->m_key.end(),std::back_inserter(minmax_values),[](const expo_type &v) {
-					return std::make_pair(v,v);
-				});
-				// Move to the next element and go with the loop.
-				++start;
-				for (; start != end; ++start) {
-					piranha_assert(monomial_checker(**start));
-					// NOTE: std::transform is allowed to do transformations in-place - i.e., here the output range is the
-					// same as the first or second input range:
-					// http://stackoverflow.com/questions/19200528/is-it-safe-for-the-input-iterator-and-output-iterator-in-stdtransform-to-be-fr
-					// The important part is that the functor *itself* must not mutate the elements.
-					std::transform(minmax_values.begin(),minmax_values.end(),(*start)->m_key.begin(),minmax_values.begin(),update_minmax{});
-				}
-				if (this->m_n_threads == 1u) {
-					// In single thread the output mmv should be written only once, after being def-inited.
-					piranha_assert(mmv->empty());
-					// Just move in the local minmax values in single-threaded mode.
-					*mmv = std::move(minmax_values);
-				} else {
-					std::lock_guard<std::mutex> lock(mut);
-					if (mmv->empty()) {
-						// If mmv has not been inited yet, just move in the current values.
-						*mmv = std::move(minmax_values);
-					} else {
-						piranha_assert(minmax_values.size() == mmv->size());
-						// Otherwise, update the minmaxs.
-						auto updater = [](const std::pair<expo_type,expo_type> &p1, const std::pair<expo_type,expo_type> &p2) {
-							return std::make_pair(p1.first < p2.first ? p1.first : p2.first,
-								p1.second > p2.second ? p1.second : p2.second);
-						};
-						std::transform(minmax_values.begin(),minmax_values.end(),mmv->begin(),mmv->begin(),updater);
-					}
-				}
-			};
-			// minmax vectors for the two series.
-			mm_vec minmax_values1, minmax_values2;
-			check_bounds_impl(minmax_values1,minmax_values2,thread_func);
-			// Compute the sum of the two minmaxs, using multiprecision to avoid overflow (this is a simple interval addition).
-			std::vector<std::pair<integer,integer>> minmax_values;
-			std::transform(minmax_values1.begin(),minmax_values1.end(),minmax_values2.begin(),
-				std::back_inserter(minmax_values),[](const std::pair<expo_type,expo_type> &p1,
-				const std::pair<expo_type,expo_type> &p2) {
-					return std::make_pair(integer(p1.first) + integer(p2.first),integer(p1.second) + integer(p2.second));
-			});
-			piranha_assert(minmax_values.size() == minmax_values1.size());
-			piranha_assert(minmax_values.size() == minmax_values2.size());
-			// Now do the checking.
-			for (decltype(minmax_values.size()) i = 0u; i < minmax_values.size(); ++i) {
-				try {
-					(void)static_cast<expo_type>(minmax_values[i].first);
-					(void)static_cast<expo_type>(minmax_values[i].second);
-				} catch (...) {
-					piranha_throw(std::overflow_error,"monomial components are out of bounds");
-				}
-			}
-		}
-		template <typename T = Series, typename std::enable_if<detail::is_kronecker_monomial<key_t<T>>::value,int>::type = 0>
-		void check_bounds() const
-		{
-			using value_type = typename key_t<Series>::value_type;
-			using ka = kronecker_array<value_type>;
-			using v_ptr = typename base::v_ptr;
-			using mm_vec = std::vector<std::pair<value_type,value_type>>;
-			piranha_assert(this->m_v1.size() != 0u && this->m_v2.size() != 0u);
-			// NOTE: here we are sure about this since the symbol set in a series should never
-			// overflow the size of the limits, as the check for compatibility in Kronecker monomial
-			// would kick in.
-			piranha_assert(this->m_ss.size() < ka::get_limits().size());
-			std::mutex mut;
-			auto thread_func = [&mut,this](unsigned t_idx, const v_ptr *vp, mm_vec *mmv) {
-				piranha_assert(t_idx < this->m_n_threads);
-				const auto block_size = vp->size() / this->m_n_threads;
-				auto start = vp->data() + t_idx * block_size;
-				const auto end = vp->data() + ((t_idx == this->m_n_threads - 1u) ?
-					vp->size() : ((t_idx + 1u) * block_size));
-				if (start == end) {
-					piranha_assert(this->m_n_threads > 1u);
-					return;
-				}
-				mm_vec minmax_values;
-				// Tmp vector for unpacking, inited with the first element in the range.
-				// NOTE: we need to check that the exponents of the monomials in the result do not
-				// go outside the bounds of the Kronecker codification. We need to unpack all monomials
-				// in the operands and examine them, we cannot operate on the codes for this.
-				auto tmp_vec = (*start)->m_key.unpack(this->m_ss);
-				// Init the mimnax.
-				std::transform(tmp_vec.begin(),tmp_vec.end(),std::back_inserter(minmax_values),[](const value_type &v) {
-					return std::make_pair(v,v);
-				});
-				++start;
-				for (; start != end; ++start) {
-					tmp_vec = (*start)->m_key.unpack(this->m_ss);
-					std::transform(minmax_values.begin(),minmax_values.end(),tmp_vec.begin(),minmax_values.begin(),update_minmax{});
-				}
-				if (this->m_n_threads == 1u) {
-					piranha_assert(mmv->empty());
-					*mmv = std::move(minmax_values);
-				} else {
-					std::lock_guard<std::mutex> lock(mut);
-					if (mmv->empty()) {
-						*mmv = std::move(minmax_values);
-					} else {
-						piranha_assert(minmax_values.size() == mmv->size());
-						auto updater = [](const std::pair<value_type,value_type> &p1, const std::pair<value_type,value_type> &p2) {
-							return std::make_pair(p1.first < p2.first ? p1.first : p2.first,
-								p1.second > p2.second ? p1.second : p2.second);
-						};
-						std::transform(minmax_values.begin(),minmax_values.end(),mmv->begin(),mmv->begin(),updater);
-					}
-				}
-			};
-			mm_vec minmax_values1, minmax_values2;
-			check_bounds_impl(minmax_values1,minmax_values2,thread_func);
-			std::vector<std::pair<integer,integer>> minmax_values;
-			std::transform(minmax_values1.begin(),minmax_values1.end(),minmax_values2.begin(),
-				std::back_inserter(minmax_values),[](const std::pair<value_type,value_type> &p1,
-				const std::pair<value_type,value_type> &p2) {
-					return std::make_pair(integer(p1.first) + integer(p2.first),integer(p1.second) + integer(p2.second));
-			});
-			// Bounds of the Kronecker representation for each component.
-			const auto &minmax_vec = std::get<0u>(ka::get_limits()[static_cast<decltype(ka::get_limits().size())>(this->m_ss.size())]);
-			piranha_assert(minmax_values.size() == minmax_vec.size());
-			piranha_assert(minmax_values.size() == minmax_values1.size());
-			piranha_assert(minmax_values.size() == minmax_values2.size());
-			for (decltype(minmax_values.size()) i = 0u; i < minmax_values.size(); ++i) {
-				if (unlikely(minmax_values[i].first < -minmax_vec[i] || minmax_values[i].second > minmax_vec[i])) {
-					piranha_throw(std::overflow_error,"Kronecker monomial components are out of bounds");
-				}
-			}
-		}
-		// Implementation detail of the bound checking logic. This is common enough to be shared.
-		template <typename MmVec, typename Func>
-		void check_bounds_impl(MmVec &minmax_values1, MmVec &minmax_values2, Func &thread_func) const
-		{
-			if (this->m_n_threads == 1u) {
-				thread_func(0u,&(this->m_v1),&minmax_values1);
-				thread_func(0u,&(this->m_v2),&minmax_values2);
-			} else {
-				// Series 1.
-				{
-				future_list<std::future<void>> ff_list;
-				try {
-					for (unsigned i = 0u; i < this->m_n_threads; ++i) {
-						ff_list.push_back(thread_pool::enqueue(i,thread_func,i,&(this->m_v1),&minmax_values1));
-					}
-					// First let's wait for everything to finish.
-					ff_list.wait_all();
-					// Then, let's handle the exceptions.
-					ff_list.get_all();
-				} catch (...) {
-					ff_list.wait_all();
-					throw;
-				}
-				}
-				// Series 2.
-				{
-				future_list<std::future<void>> ff_list;
-				try {
-					for (unsigned i = 0u; i < this->m_n_threads; ++i) {
-						ff_list.push_back(thread_pool::enqueue(i,thread_func,i,&(this->m_v2),&minmax_values2));
-					}
-					// First let's wait for everything to finish.
-					ff_list.wait_all();
-					// Then, let's handle the exceptions.
-					ff_list.get_all();
-				} catch (...) {
-					ff_list.wait_all();
-					throw;
-				}
-				}
-			}
-		}
-		// Enabler for the call operator.
-		template <typename T>
-		using call_enabler = typename std::enable_if<key_is_multipliable<cf_t<T>,key_t<T>>::value &&
-			is_multipliable_in_place<cf_t<T>>::value && has_multiply_accumulate<cf_t<T>>::value,int>::type;
-		// Utility helpers for the subtraction of degree types in the truncation routines. The specialisation
-		// for integral types will check the operation for overflow.
-		template <typename T, typename std::enable_if<!std::is_integral<T>::value,int>::type = 0>
-		static T degree_sub(const T &a, const T &b)
-		{
-			return a - b;
-		}
-		template <typename T, typename std::enable_if<std::is_integral<T>::value,int>::type = 0>
-		static T degree_sub(const T &a, const T &b)
-		{
-			T retval(a);
-			detail::safe_integral_subber(retval,b);
-			return retval;
-		}
-	public:
-		/// Constructor.
-		/**
-		 * The constructor will call the base constructor and run these additional checks:
-		 * - if the key is a piranha::kronecker_monomial, it will be checked that the result of the multiplication does not overflow
-		 *   the representation limits of piranha::kronecker_monomial;
-		 * - if the key is a piranha::monomial of a C++ integral type, it will be checked that the result of the multiplication does not overflow
-		 *   the limits of the integral type.
-		 *
-		 * If any check fails, a runtime error will be produced.
-		 *
-		 * @param[in] s1 first series operand.
-		 * @param[in] s2 second series operand.
-		 *
-		 * @throws std::overflow_error if a bounds check, as described above, fails.
-		 * @throws unspecified any exception thrown by:
-		 * - the base constructor,
-		 * - standard threading primitives,
-		 * - memory errors in standard containers,
-		 * - thread_pool::enqueue(),
-		 * - future_list::push_back().
-		 */
-		explicit series_multiplier(const Series &s1, const Series &s2):base(s1,s2)
-		{
-			// Nothing to do if the series are null or the merged symbol set is empty.
-			if (unlikely(this->m_v1.empty() || this->m_v2.empty() || this->m_ss.size() == 0u)) {
-				return;
-			}
-			check_bounds();
-		}
-		/// Perform multiplication.
-		/**
-		 * \note
-		 * This template operator is enabled only if:
-		 * - the coefficient and key type of \p Series satisfy piranha::key_is_multipliable,
-		 * - the coefficient type of \p Series is multipliable in-place and it supports math::multiply_accumulate().
-		 *
-		 * This method will perform the multiplication of the series operands passed to the constructor. Depending on
-		 * the key type of \p Series, the implementation will use either base_series_multiplier::plain_multiplication()
-		 * with base_series_multiplier::plain_multiplier or a different algorithm.
-		 *
-		 * If a polynomial truncation threshold is defined and the degree type of the polynomial is a C++ integral type,
-		 * the integral arithmetic operations involved in the truncation logic will be checked for overflow.
-		 *
-		 * @return the result of the multiplication of the input series operands.
-		 * 
-		 * @throws std::overflow_error in case of overflow errors.
-		 * @throws unspecified any exception thrown by:
-		 * - piranha::base_series_multiplier::plain_multiplication(),
-		 * - piranha::base_series_multiplier::estimate_final_series_size(),
-		 * - piranha::base_series_multiplier::sanitise_series(),
-		 * - piranha::base_series_multiplier::finalise_series(),
-		 * - <tt>boost::numeric_cast()</tt>,
-		 * - the public interface of piranha::hash_set,
-		 * - piranha::safe_cast(),
-		 * - memory errors in standard containers,
-		 * - the in-place multiplication operator of the coefficient type of \p Series,
-		 * - math::multiply_accumulate(),
-		 * - thread_pool::enqueue(),
-		 * - future_list::push_back(),
-		 * - truncated_multiplication(),
-		 * - polynomial::get_auto_truncate_degree().
-		 */
-		template <typename T = Series, call_enabler<T> = 0>
-		Series operator()() const
-		{
-			return execute();
-		}
-		/// Truncated multiplication.
-		/**
-		 * \note
-		 * This method can be used only if the following conditions apply:
-		 * - the conditions for truncated multiplication outlined in piranha::polynomial are satisfied,
-		 * - the type \p T is the same as the degree type of the polynomial,
-		 * - the number and types of \p Args is as specified below.
-		 * If these conditions are not satisfied, a compile-time error will be issued.
-		 *
-		 * This method will perform the truncated multiplication of the series operands passed to the constructor.
-		 * The truncation degree is set to \p max degree, and it is either the total maximum degree (if the number
-		 * of \p Args is zero) or the partial degree (if \p Args is a single symbol_set::positions parameter
-		 * representing the positions of the arguments to be considered for the computation of the degree).
-		 *
-		 * @param[in] max_degree the maximum degree of the result of the multiplication.
-		 * @param[in] args either an empty argument, or a single symbol_set::positions argument.
-		 *
-		 * @return the result of the truncated multiplication of the operands used for construction.
-		 *
-		 * @throws unspecified any exception thrown by:
-		 * - memory errors in standard containers,
-		 * - piranha::safe_cast(),
-		 * - arithmetic and other operations on the degree type,
-		 * - base_series_multiplier::plain_multiplication(),
-		 * - get_skip_limits().
-		 */
-		template <typename T, typename ... Args>
-		Series truncated_multiplication(const T &max_degree, const Args & ... args) const
-		{
-			// NOTE: a possible optimisation here is the following: if the sum degrees of the arguments is less than
-			// or equal to the max truncation degree, just do the normal multiplication - which can also then take advantage
-			// of faster Kronecker multiplication, if the series are suitable.
-			using term_type = typename Series::term_type;
-			// NOTE: degree type is the same in total and partial.
-			using degree_type = decltype(detail::ps_get_degree(term_type{},this->m_ss));
-			using size_type = typename base::size_type;
-			namespace sph = std::placeholders;
-			static_assert(std::is_same<T,degree_type>::value,"Invalid degree type");
-			static_assert(detail::has_get_auto_truncate_degree<Series>::value,"Invalid series type");
-			// First let's create two vectors with the degrees of the terms in the two series.
-			using d_size_type = typename std::vector<degree_type>::size_type;
-			std::vector<degree_type> v_d1(safe_cast<d_size_type>(this->m_v1.size())), v_d2(safe_cast<d_size_type>(this->m_v2.size()));
-			detail::parallel_vector_transform(this->m_n_threads,this->m_v1,v_d1,std::bind(term_degree_getter{},sph::_1,
-				std::cref(this->m_ss),std::cref(args)...));
-			detail::parallel_vector_transform(this->m_n_threads,this->m_v2,v_d2,std::bind(term_degree_getter{},sph::_1,
-				std::cref(this->m_ss),std::cref(args)...));
-			// Next we need to order the terms in the second series, and also the corresponding degree vector.
-			// First we create a vector of indices and we fill it.
-			std::vector<size_type> idx_vector(safe_cast<typename std::vector<size_type>::size_type>(this->m_v2.size()));
-			std::iota(idx_vector.begin(),idx_vector.end(),size_type(0u));
-			// Second, we sort the vector of indices according to the degrees in the second series.
-			std::stable_sort(idx_vector.begin(),idx_vector.end(),[&v_d2](const size_type &i1, const size_type &i2) {
-				return v_d2[static_cast<d_size_type>(i1)] < v_d2[static_cast<d_size_type>(i2)];
-			});
-			// Finally, we apply the permutation to v_d2 and m_v2.
-			decltype(this->m_v2) v2_copy(this->m_v2.size());
-			decltype(v_d2) v_d2_copy(v_d2.size());
-			std::transform(idx_vector.begin(),idx_vector.end(),v2_copy.begin(),[this](const size_type &i) {
-				return this->m_v2[i];
-			});
-			std::transform(idx_vector.begin(),idx_vector.end(),v_d2_copy.begin(),[&v_d2](const size_type &i) {
-				return v_d2[static_cast<d_size_type>(i)];
-			});
-			this->m_v2 = std::move(v2_copy);
-			v_d2 = std::move(v_d2_copy);
-			// Now get the skip limits and we build the limits functor.
-			const auto sl = get_skip_limits(v_d1,v_d2,max_degree);
-			auto lf = [&sl](const size_type &idx1) {
-				return sl[static_cast<typename std::vector<size_type>::size_type>(idx1)];
-			};
-			return this->plain_multiplication(lf);
-		}
-		/// Establish skip limits for truncated multiplication.
-		/**
-		 * This method assumes that \p v_d1 and \p v_d2 are vectors containing the degrees of each term in the first and second series
-		 * respectively, and that \p v_d2 is sorted in ascending order.
-		 * It will return a vector \p v of indices in the second series such that, given an index \p i in the first series,
-		 * the term of index <tt>v[i]</tt> in the second series is the first term such that the term-by-term multiplication with
-		 * the <tt>i</tt>-th term in the first series produces a term of degree greater than \p max_degree. That is, terms of index
-		 * equal to or greater than <tt>v[i]</tt> in the second series will produce terms with degree greater than \p max_degree
-		 * when multiplied by the <tt>i</tt>-th term in the first series.
-		 *
-		 * This method can be called only if \p Series supports truncated multiplication (as explained in piranha::polynomial) and
-		 * \p T is the same type as the degree type.
-		 *
-		 * @param[in] v_d1 a vector containing the degrees of the terms in the first series.
-		 * @param[in] v_d2 a sorted vector containing the degrees of the terms in the second series.
-		 * @param[in] max_degree the truncation degree.
-		 *
-		 * @return the vector of skip limits, as explained above.
-		 *
-		 * @throws unspecified any exception thrown by:
-		 * - memory errors in standard containers,
-		 * - piranha::safe_cast(),
-		 * - operations on the degree type.
-		 */
-		template <typename T>
-		std::vector<typename base::size_type> get_skip_limits(const std::vector<T> &v_d1, const std::vector<T> &v_d2, const T &max_degree) const
-		{
-			// NOTE: this can be parallelised, but we need to check the heuristic
-			// for selecting the number of threads as it is pretty fast wrt the multiplication.
-			// Check that we are allowed to call this method.
-			PIRANHA_TT_CHECK(detail::has_get_auto_truncate_degree,Series);
-			PIRANHA_TT_CHECK(std::is_same,T,decltype(math::degree(Series{})));
-			using size_type = typename base::size_type;
-			using d_size_type = typename std::vector<T>::size_type;
-			piranha_assert(std::is_sorted(v_d2.begin(),v_d2.end()));
-			// A vector of indices into the second series.
-			std::vector<size_type> idx_vector(safe_cast<typename std::vector<size_type>::size_type>(this->m_v2.size()));
-			std::iota(idx_vector.begin(),idx_vector.end(),size_type(0u));
-			// The return value.
-			std::vector<size_type> retval;
-			for (const auto &d1: v_d1) {
-				// Here we will find the index of the first term t2 in the second series such that
-				// the degree d2 of t2 is > max_degree - d1, that is, d1 + d2 > max_degree.
-				// NOTE: we need to use upper_bound, instead of lower_bound, because we need to find the first
-				// element which is *strictly* greater than the max degree, as upper bound of a half closed
-				// interval.
-				// NOTE: the functor of lower_bound works inversely wrt upper_bound. See the notes on the type
-				// requirements for the functor here:
-				// http://en.cppreference.com/w/cpp/algorithm/upper_bound
-				const T comp = degree_sub(max_degree,d1);
-				const auto it = std::upper_bound(idx_vector.begin(),idx_vector.end(),comp,[&v_d2](const T &c, const size_type &idx) {
-					return c < v_d2[static_cast<d_size_type>(idx)];
-				});
-				retval.push_back(it == idx_vector.end() ? static_cast<size_type>(idx_vector.size()) : *it);
-			}
-			// Check the consistency of the result in debug mode.
-			auto retval_checker = [&retval,&v_d1,&v_d2,&max_degree,this]() -> bool {
-				for (decltype(retval.size()) i = 0u; i < retval.size(); ++i) {
-					// NOTE: this just means that all terms in s2 are within the limit.
-					if (retval[i] == v_d2.size()) {
-						continue;
-					}
-					if (retval[i] > v_d2.size()) {
-						return false;
-					}
-					if (!(v_d2[static_cast<d_size_type>(retval[i])] >
-						this->degree_sub(max_degree,v_d1[static_cast<d_size_type>(i)])))
-					{
-						return false;
-					}
-				}
-				return true;
-			};
-			(void)retval_checker;
-			piranha_assert(retval.size() == this->m_v1.size());
-			piranha_assert(retval_checker());
-			return retval;
-		}
-	private:
-		// NOTE: wrapper to multadd that treats specially rational coefficients. We need to decide in the future
-		// if this stays here or if it is better to generalise it.
-		template <typename T, typename std::enable_if<!detail::is_mp_rational<T>::value,int>::type = 0>
-		static void fma_wrap(T &a, const T &b, const T &c)
-		{
-			math::multiply_accumulate(a,b,c);
-		}
-		template <typename T, typename std::enable_if<detail::is_mp_rational<T>::value,int>::type = 0>
-		static void fma_wrap(T &a, const T &b, const T &c)
-		{
-			math::multiply_accumulate(a._num(),b.num(),c.num());
-		}
-		// Wrapper for the plain multiplication routine.
-		// Case 1: no auto truncation available, just run the plain multiplication.
-		template <typename T = Series, typename std::enable_if<!detail::has_get_auto_truncate_degree<T>::value,int>::type = 0>
-		Series plain_multiplication_wrapper() const
-		{
-			return this->plain_multiplication();
-		}
-		// Case 2: auto-truncation available. Check if auto truncation is active.
-		template <typename T = Series, typename std::enable_if<detail::has_get_auto_truncate_degree<T>::value,int>::type = 0>
-		Series plain_multiplication_wrapper() const
-		{
-			const auto t = T::get_auto_truncate_degree();
-			if (std::get<0u>(t) == 0) {
-				// No truncation active.
-				return this->plain_multiplication();
-			}
-			// Truncation is active.
-			if (std::get<0u>(t) == 1) {
-				// Total degree truncation.
-				return truncated_multiplication(std::get<1u>(t));
-			}
-			piranha_assert(std::get<0u>(t) == 2);
-			// Partial degree truncation.
-			const symbol_set::positions pos(this->m_ss,symbol_set(std::get<2u>(t).begin(),std::get<2u>(t).end()));
-			return truncated_multiplication(std::get<1u>(t),std::get<2u>(t),pos);
-		}
-		// NOTE: the existence of these functors is because GCC 4.8 has troubles capturing variadic arguments in lambdas
-		// in truncated_multiplication, and we need to use std::bind instead. Once we switch to 4.9, we can revert
-		// to lambdas and drop the <functional> header.
-		struct term_degree_sorter
-		{
-			using term_type = typename Series::term_type;
-			template <typename ... Args>
-			bool operator()(term_type const *p1, term_type const *p2, const symbol_set &ss, const Args & ... args) const
-			{
-				return detail::ps_get_degree(*p1,args...,ss) < detail::ps_get_degree(*p2,args...,ss);
-			}
-		};
-		struct term_degree_getter
-		{
-			using term_type = typename Series::term_type;
-			template <typename ... Args>
-			auto operator()(term_type const *p, const symbol_set &ss, const Args & ... args) const -> decltype(detail::ps_get_degree(*p,args...,ss))
-			{
-				return detail::ps_get_degree(*p,args...,ss);
-			}
-		};
-		// execute() is the top level dispatch for the actual multiplication.
-		// Case 1: not a Kronecker monomial, do the plain mult.
-		template <typename T = Series, typename std::enable_if<!detail::is_kronecker_monomial<typename T::term_type::key_type>::value,int>::type = 0>
-		Series execute() const
-		{
-			return plain_multiplication_wrapper();
-		}
-		// Checking for active truncation.
-		template <typename T = Series, typename std::enable_if<detail::has_get_auto_truncate_degree<T>::value,int>::type = 0>
-		bool check_truncation() const
-		{
-			const auto t = T::get_auto_truncate_degree();
-			return std::get<0u>(t) != 0;
-		}
-		template <typename T = Series, typename std::enable_if<!detail::has_get_auto_truncate_degree<T>::value,int>::type = 0>
-		bool check_truncation() const
-		{
-			return false;
-		}
-		// Case 2: Kronecker mult, do the special multiplication unless a truncation is active. In that case, run the plain mult.
-		template <typename T = Series, typename std::enable_if<detail::is_kronecker_monomial<typename T::term_type::key_type>::value,int>::type = 0>
-		Series execute() const
-		{
-			if (check_truncation()) {
-				return plain_multiplication_wrapper();
-			}
-			// Setup the return value.
-			Series retval;
-			retval.set_symbol_set(this->m_ss);
-			// Cache the sizes.
-			const auto size1 = this->m_v1.size(), size2 = this->m_v2.size();
-			// Do not do anything if one of the two series is empty, just return an empty series.
-			if (unlikely(!size1 || !size2)) {
-				return retval;
-			}
-			// Rehash the retun value's container accordingly. Check the tuning flag to see if we want to use
-			// multiple threads for initing the return value.
-			// NOTE: it is important here that we use the same n_threads for multiplication and memset as
-			// we tie together pinned threads with potentially different NUMA regions.
-			const unsigned n_threads_rehash = tuning::get_parallel_memory_set() ? this->m_n_threads : 1u;
-			// Use the plain functor in normal mode for the estimation.
-			const auto estimate = this->template estimate_final_series_size<1u,typename base::template plain_multiplier<false>>();
-			// NOTE: if something goes wrong here, no big deal as retval is still empty.
-			retval._container().rehash(boost::numeric_cast<typename Series::size_type>(std::ceil(static_cast<double>(estimate) /
-				retval._container().max_load_factor())),n_threads_rehash);
-			piranha_assert(retval._container().bucket_count());
-			sparse_kronecker_multiplication(retval);
-			return retval;
-		}
-		void sparse_kronecker_multiplication(Series &retval) const
-		{
-			using bucket_size_type = typename base::bucket_size_type;
-			using size_type = typename base::size_type;
-			using term_type = typename Series::term_type;
-			// Type representing multiplication tasks:
-			// - the current term index from s1,
-			// - the first term index in s2,
-			// - the last term index in s2.
-			using task_type = std::tuple<size_type,size_type,size_type>;
-			// Cache a few quantities.
-			auto &v1 = this->m_v1;
-			auto &v2 = this->m_v2;
-			const auto size1 = v1.size();
-			const auto size2 = v2.size();
-			auto &container = retval._container();
-			// A convenience functor to compute the destination bucket
-			// of a term into retval.
-			auto r_bucket = [&container](term_type const *p) {
-				return container._bucket_from_hash(p->hash());
-			};
-			// Sort input terms according to bucket positions in retval.
-			auto term_cmp = [&r_bucket](term_type const *p1, term_type const *p2)
-			{
-				return r_bucket(p1) < r_bucket(p2);
-			};
-			std::stable_sort(v1.begin(),v1.end(),term_cmp);
-			std::stable_sort(v2.begin(),v2.end(),term_cmp);
-			// Task comparator. It will compare the bucket index of the terms resulting from
-			// the multiplication of the term in the first series by the first term in the block
-			// of the second series. This is essentially the first bucket index of retval in which the task
-			// will write.
-			// NOTE: this is guaranteed not to overflow as the max bucket size in the hash set is 2**(nbits-1),
-			// and the max value of bucket_size_type is 2**nbits - 1.
-			auto task_cmp = [&r_bucket,&v1,&v2] (const task_type &t1, const task_type &t2) {
-				return r_bucket(v1[std::get<0u>(t1)]) + r_bucket(v2[std::get<1u>(t1)]) <
-					r_bucket(v1[std::get<0u>(t2)]) + r_bucket(v2[std::get<1u>(t2)]);
-			};
-			// Task block size.
-			const size_type block_size = safe_cast<size_type>(tuning::get_multiplication_block_size());
-			// Task splitter: split a task in block_size sized tasks and append them to out.
-			auto task_split = [block_size] (const task_type &t, std::vector<task_type> &out) {
-				size_type start = std::get<1u>(t), end = std::get<2u>(t);
-				while (static_cast<size_type>(end - start) > block_size) {
-					out.emplace_back(std::get<0u>(t),start,static_cast<size_type>(start + block_size));
-					start = static_cast<size_type>(start + block_size);
-				}
-				if (end != start) {
-					out.emplace_back(std::get<0u>(t),start,end);
-				}
-			};
-			// End of the container, always the same value.
-			const auto it_end = container.end();
-			// Function to perform all the term-by-term multiplications in a task, using tmp_term
-			// as a temporary value for the computation of the result.
-			auto task_consume = [&v1,&v2,&container,it_end,this] (const task_type &task, term_type &tmp_term) {
-				// Get the term in the first series.
-				term_type const *t1 = v1[std::get<0u>(task)];
-				// Get pointers to the second series.
-				term_type const **start2 = &(v2[std::get<1u>(task)]), **end2 = &(v2[std::get<2u>(task)]);
-				// NOTE: these will have to be adapted for kd_monomial.
-				using int_type = decltype(t1->m_key.get_int());
-				// Get shortcuts to cf and key in t1.
-				const auto &cf1 = t1->m_cf;
-				const int_type key1 = t1->m_key.get_int();
-				// Iterate over the task.
-				for (; start2 != end2; ++start2) {
-					// Const ref to the current term in the second series.
-					const auto &cur = **start2;
-					// Add the keys.
-					// NOTE: this will have to be adapted for kd_monomial.
-					tmp_term.m_key.set_int(static_cast<int_type>(key1 + cur.m_key.get_int()));
-					// Try to locate the term into retval.
-					auto bucket_idx = container._bucket(tmp_term);
-					const auto it = container._find(tmp_term,bucket_idx);
-					if (it == it_end) {
-						// NOTE: optimize this in case of series and integer (?), now it is optimized for simple coefficients.
-						// Note that the best course of action here for integer multiplication would seem to resize tmp.m_cf appropriately
-						// and then use something like mpz_mul. On the other hand, it seems like in the insertion below we need to perform
-						// a copy anyway, so insertion with move seems ok after all? Mmmh...
-						// NOTE: other important thing: for coefficient series, we probably want to insert with move() below,
-						// as we are not going to re-use the allocated resources in tmp.m_cf -> in other words, optimize this
-						// as much as possible.
-						// Take care of multiplying the coefficient.
-						detail::cf_mult_impl(tmp_term.m_cf,cf1,cur.m_cf);
-						container._unique_insert(tmp_term,bucket_idx);
-					} else {
-						// NOTE: here we need to decide if we want to give the same treatment to fmp as we did with cf_mult_impl.
-						// For the moment it is an implementation detail of this class.
-						this->fma_wrap(it->m_cf,cf1,cur.m_cf);
-					}
-				}
-			};
-			if (this->m_n_threads == 1u) {
-				try {
-					// Single threaded case.
-					// Create the vector of tasks.
-					std::vector<task_type> tasks;
-					for (decltype(v1.size()) i = 0u; i < size1; ++i) {
-						task_split(std::make_tuple(i,size_type(0u),size2),tasks);
-					}
-					// Sort the tasks.
-					std::stable_sort(tasks.begin(),tasks.end(),task_cmp);
-					// Iterate over the tasks and run the multiplication.
-					term_type tmp_term;
-					for (const auto &t: tasks) {
-						task_consume(t,tmp_term);
-					}
-					this->sanitise_series(retval,this->m_n_threads);
-					this->finalise_series(retval);
-				} catch (...) {
-					retval._container().clear();
-					throw;
-				}
-				return;
-			}
-			// Number of buckets in retval.
-			const bucket_size_type bucket_count = container.bucket_count();
-			// Compute the number of zones in which the output container will be subdivided,
-			// a multiple of the number of threads.
-			// NOTE: zm is a tuning parameter.
-			const unsigned zm = 10u;
-			const bucket_size_type n_zones = static_cast<bucket_size_type>(integer(this->m_n_threads) * zm);
-			// Number of buckets per zone (can be zero).
-			const bucket_size_type bpz = static_cast<bucket_size_type>(bucket_count / n_zones);
-			// For each zone, we need to define a vector of tasks that will write only into that zone.
-			std::vector<std::vector<task_type>> task_table;
-			task_table.resize(safe_cast<decltype(task_table.size())>(n_zones));
-			// Lower bound implementation. Adapted from:
-			// http://en.cppreference.com/w/cpp/algorithm/lower_bound
-			// Given the [first,last[ index range in v2, find the first index idx in the v2 range such that the i-th term in v1
-			// multiplied by the idx-th term in v2 will be written into retval at a bucket index not less than zb.
-			auto l_bound = [&v1,&v2,&r_bucket,&task_split] (size_type first, size_type last, bucket_size_type zb, size_type i) -> size_type {
-				piranha_assert(first <= last);
-				bucket_size_type ib = r_bucket(v1[i]);
-				// Avoid zb - ib below wrapping around.
-				if (zb < ib) {
-					return 0u;
-				}
-				const auto cmp = static_cast<bucket_size_type>(zb - ib);
-				size_type idx, step, count = static_cast<size_type>(last - first);
-				while (count > 0u) {
-					idx = first;
-					step = static_cast<size_type>(count / 2u);
-					idx = static_cast<size_type>(idx + step);
-					if (r_bucket(v2[idx]) < cmp) {
-						idx = static_cast<size_type>(idx + 1u);
-						first = idx;
-						if (count <= step + 1u) {
-							break;
-						}
-						count = static_cast<size_type>(count - (step + 1u));
-					} else {
-						count = step;
-					}
-				}
-				return first;
-			};
-			// Fill the task table.
-			auto table_filler = [&task_table,bpz,zm,this,bucket_count,size1,size2,&l_bound,&task_split,&task_cmp] (const unsigned &thread_idx) {
-				for (unsigned n = 0u; n < zm; ++n) {
-					std::vector<task_type> cur_tasks;
-					// [a,b[ is the container zone.
-					bucket_size_type a = static_cast<bucket_size_type>(thread_idx * bpz * zm + n * bpz);
-					bucket_size_type b;
-					if (n == zm - 1u && thread_idx == this->m_n_threads - 1u) {
-						// Special casing if this is the last zone in the container.
-						b = bucket_count;
-					} else {
-						b = static_cast<bucket_size_type>(a + bpz);
-					}
-					// First batch of tasks.
-					for (size_type i = 0u; i < size1; ++i) {
-						auto t = std::make_tuple(i,l_bound(0u,size2,a,i),l_bound(0u,size2,b,i));
-						if (std::get<1u>(t) == 0u && std::get<2u>(t) == 0u) {
-							// This means that all the next tasks we will compute will be empty,
-							// no sense in calculating them.
-							break;
-						}
-						task_split(t,cur_tasks);
-					}
-					// Second batch of tasks.
-					// Note: we can always compute a,b + bucket_count because of the limits on the maximum value of
-					// bucket_count.
-					for (size_type i = 0u; i < size1; ++i) {
-						auto t = std::make_tuple(i,l_bound(0u,size2,static_cast<bucket_size_type>(a + bucket_count),i),
-							l_bound(0u,size2,static_cast<bucket_size_type>(b + bucket_count),i));
-						if (std::get<1u>(t) == 0u && std::get<2u>(t) == 0u) {
-							break;
-						}
-						task_split(t,cur_tasks);
-					}
-					// Sort the task vector.
-					std::stable_sort(cur_tasks.begin(),cur_tasks.end(),task_cmp);
-					// Move the vector of tasks in the table.
-					task_table[static_cast<decltype(task_table.size())>(thread_idx * zm + n)] = std::move(cur_tasks);
-				}
-			};
-			// Go with the threads to fill the task table.
-			future_list<decltype(thread_pool::enqueue(0u,table_filler,0u))> ff_list;
-			try {
-				for (unsigned i = 0u; i < this->m_n_threads; ++i) {
-					ff_list.push_back(thread_pool::enqueue(i,table_filler,i));
-				}
-				// First let's wait for everything to finish.
-				ff_list.wait_all();
-				// Then, let's handle the exceptions.
-				ff_list.get_all();
-			} catch (...) {
-				ff_list.wait_all();
-				throw;
-			}
-			// Check the consistency of the table for debug purposes.
-			auto table_checker = [&task_table,size1,size2,&r_bucket,bpz,bucket_count,&v1,&v2] () -> bool {
-				// Total number of term-by-term multiplications. Needs to be equal
-				// to size1 * size2 at the end.
-				integer tot_n(0);
-				// Tmp term for multiplications.
-				term_type tmp_term;
-				for (decltype(task_table.size()) i = 0u; i < task_table.size(); ++i) {
-					const auto &v = task_table[i];
-					// Bucket limits of each zone.
-					bucket_size_type a = static_cast<bucket_size_type>(bpz * i), b;
-					// Special casing for the last zone in the table.
-					if (i == task_table.size() - 1u) {
-						b = bucket_count;
-					} else {
-						b = static_cast<bucket_size_type>(a + bpz);
-					}
-					for (const auto &t: v) {
-						auto idx1 = std::get<0u>(t), start2 = std::get<1u>(t), end2 = std::get<2u>(t);
-						using int_type = decltype(v1[idx1]->m_key.get_int());
-						piranha_assert(start2 <= end2);
-						tot_n += end2 - start2;
-						for (; start2 != end2; ++start2) {
-							tmp_term.m_key.set_int(static_cast<int_type>(v1[idx1]->m_key.get_int() + v2[start2]->m_key.get_int()));
-							auto b_idx = r_bucket(&tmp_term);
-							if (b_idx < a || b_idx >= b) {
-								return false;
-							}
-						}
-					}
-				}
-				return tot_n == integer(size1) * size2;
-			};
-			(void)table_checker;
-			piranha_assert(table_checker());
-			// Init the vector of atomic flags.
-			detail::atomic_flag_array af(safe_cast<std::size_t>(task_table.size()));
-			// Thread functor.
-			auto thread_functor = [zm,&task_table,&af,&v1,&v2,&container,&task_consume] (const unsigned &thread_idx) {
-				using t_size_type = decltype(task_table.size());
-				// Temporary term_type for caching.
-				term_type tmp_term;
-				// The starting index in the task table.
-				auto t_idx = static_cast<t_size_type>(t_size_type(thread_idx) * zm);
-				const auto start_t_idx = t_idx;
-				while (true) {
-					// If this returns false, it means that the tasks still need to be consumed;
-					if (!af[static_cast<std::size_t>(t_idx)].test_and_set()) {
-						// Current vector of tasks.
-						const auto &cur_tasks = task_table[t_idx];
-						for (const auto &t: cur_tasks) {
-							task_consume(t,tmp_term);
-						}
-					}
-					// Update the index, wrapping around if necessary.
-					t_idx = static_cast<t_size_type>(t_idx + 1u);
-					if (t_idx == task_table.size()) {
-						t_idx = 0u;
-					}
-					// If we got back to the original index, get out.
-					if (t_idx == start_t_idx) {
-						break;
-					}
-				}
-			};
-			// Go with the multiplication threads.
-			future_list<decltype(thread_pool::enqueue(0u,thread_functor,0u))> ft_list;
-			try {
-				for (unsigned i = 0u; i < this->m_n_threads; ++i) {
-					ft_list.push_back(thread_pool::enqueue(i,thread_functor,i));
-				}
-				// First let's wait for everything to finish.
-				ft_list.wait_all();
-				// Then, let's handle the exceptions.
-				ft_list.get_all();
-				// Finally, fix and finalise the series.
-				this->sanitise_series(retval,this->m_n_threads);
-				this->finalise_series(retval);
-			} catch (...) {
-				ft_list.wait_all();
-				// Clean up and re-throw.
-				retval._container().clear();
-				throw;
-			}
-		}
-};
-=======
     // Base multiplier type.
     using base = base_series_multiplier<Series>;
     // Cf type getter shortcut.
@@ -4091,7 +2663,6 @@
     {
         return this->plain_multiplication();
     }
->>>>>>> 1720868b
 
 public:
     /// Constructor.
