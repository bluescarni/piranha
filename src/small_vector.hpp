--- conflicted
+++ resolved
@@ -81,309 +81,6 @@
 template <typename T>
 class dynamic_storage
 {
-<<<<<<< HEAD
-		PIRANHA_TT_CHECK(is_container_element,T);
-	public:
-		using size_type = unsigned char;
-		using value_type = T;
-	private:
-		using pointer = value_type *;
-		using const_pointer = value_type const *;
-		// NOTE: this bit of TMP is to avoid checking an always-false condition on reserve() on most platforms, which triggers a compiler
-		// warning on GCC 4.7.
-		static const std::size_t max_alloc_size = std::numeric_limits<std::size_t>::max() / sizeof(value_type);
-		static const bool need_reserve_check = std::numeric_limits<size_type>::max() > max_alloc_size;
-		static bool reserve_check_size(const size_type &, const std::false_type &)
-		{
-			return false;
-		}
-		static bool reserve_check_size(const size_type &new_capacity, const std::true_type &)
-		{
-			return new_capacity > max_alloc_size;
-		}
-	public:
-		static const size_type max_size = std::numeric_limits<size_type>::max();
-		using iterator = pointer;
-		using const_iterator = const_pointer;
-		dynamic_storage() : m_tag(0u),m_size(0u),m_capacity(0u),m_ptr(nullptr) {}
-		dynamic_storage(dynamic_storage &&other) noexcept : m_tag(0u),m_size(other.m_size),m_capacity(other.m_capacity),m_ptr(other.m_ptr)
-		{
-			// Erase the other.
-			other.m_size = 0u;
-			other.m_capacity = 0u;
-			other.m_ptr = nullptr;
-		}
-		dynamic_storage(const dynamic_storage &other) :
-			m_tag(0u),m_size(0u),m_capacity(other.m_size), // NOTE: when copying, we set the capacity to the same value of the size.
-			m_ptr(nullptr)
-		{
-			// Obtain storage. Will just return nullptr if requested size is zero.
-			m_ptr = allocate(other.m_size);
-			// Attempt to copy-construct the elements from other.
-			try {
-				for (; m_size < other.m_size; ++m_size) {
-					construct(m_ptr + m_size,other[m_size]);
-				}
-			} catch (...) {
-				// Roll back the construction and deallocate before re-throwing.
-				destroy_and_deallocate();
-				throw;
-			}
-		}
-		~dynamic_storage()
-		{
-			// NOTE: here we should replace with bidirectional tt, if we ever implement it.
-			PIRANHA_TT_CHECK(is_forward_iterator,iterator);
-			PIRANHA_TT_CHECK(is_forward_iterator,const_iterator);
-			piranha_assert(m_tag == 0u);
-			destroy_and_deallocate();
-		}
-		dynamic_storage &operator=(dynamic_storage &&other) noexcept
-		{
-			if (likely(this != &other)) {
-				// Destroy and deallocate this.
-				destroy_and_deallocate();
-				// Just pilfer the resources.
-				m_size = other.m_size;
-				m_capacity = other.m_capacity;
-				m_ptr = other.m_ptr;
-				// Nuke the other.
-				other.m_size = 0u;
-				other.m_capacity = 0u;
-				other.m_ptr = nullptr;
-			}
-			return *this;
-		}
-		dynamic_storage &operator=(const dynamic_storage &other)
-		{
-			if (likely(this != &other)) {
-				dynamic_storage tmp(other);
-				*this = std::move(tmp);
-			}
-			return *this;
-		}
-		bool empty() const
-		{
-			return m_size == 0u;
-		}
-		void push_back(const value_type &x)
-		{
-			push_back_impl(x);
-		}
-		void push_back(value_type &&x)
-		{
-			push_back_impl(std::move(x));
-		}
-		value_type &operator[](const size_type &n)
-		{
-			piranha_assert(n < m_size);
-			return m_ptr[n];
-		}
-		const value_type &operator[](const size_type &n) const
-		{
-			piranha_assert(n < m_size);
-			return m_ptr[n];
-		}
-		size_type size() const
-		{
-			return m_size;
-		}
-		iterator begin()
-		{
-			return m_ptr;
-		}
-		iterator end()
-		{
-			// NOTE: in case m_size is zero, this is guaranteed to return
-			// the original pointer (5.7/7).
-			return m_ptr + m_size;
-		}
-		const_iterator begin() const
-		{
-			return m_ptr;
-		}
-		const_iterator end() const
-		{
-			return m_ptr + m_size;
-		}
-		void reserve(const size_type &new_capacity)
-		{
-			piranha_assert(consistency_checks());
-			// No need to do anything if we already have enough capacity.
-			if (new_capacity <= m_capacity) {
-				return;
-			}
-			// Check that we are not asking too much.
-			// NOTE: the first check is redundant right now, just keep it around in case max_size changes in the future.
-			if (unlikely(/*new_capacity > max_size ||*/ reserve_check_size(new_capacity,std::integral_constant<bool,need_reserve_check>()))) {
-				piranha_throw(std::bad_alloc,);
-			}
-			// Start by allocating the new storage. New capacity is at least one at this point.
-			pointer new_storage = allocate(new_capacity);
-			piranha_assert(new_storage != nullptr);
-			// Move in existing elements. Consistency checks ensure
-			// that m_size is not greater than m_capacity and, by extension, new_capacity.
-			for (size_type i = 0u; i < m_size; ++i) {
-				construct(new_storage + i,std::move((*this)[i]));
-			}
-			// Destroy and deallocate original content.
-			destroy_and_deallocate();
-			// Move in the new pointer and capacity.
-			m_capacity = new_capacity;
-			m_ptr = new_storage;
-		}
-		size_type capacity() const
-		{
-			return m_capacity;
-		}
-		std::size_t hash() const
-		{
-			return detail::vector_hasher(*this);
-		}
-		void resize(const size_type &new_size)
-		{
-			// NOTE: another redundant size check at the moment.
-			// if (unlikely(new_size > max_size)) {
-			// 	piranha_throw(std::bad_alloc,);
-			// }
-			if (new_size == m_size) {
-				return;
-			}
-			// The storage we are going to operate on is either the old one, if it has enough capacity,
-			// or new storage.
-			const bool new_storage = (m_capacity < new_size);
-			pointer storage = new_storage ? allocate(new_size) : m_ptr;
-			// NOTE: storage cannot be nullptr:
-			// - if new storage, new_size has to be at least 1 (new_size > m_capacity);
-			// - if not new storage, new_size <= m_capacity; m_ptr can be null only if capacity is 0, but then
-			//   m_size is zero and new_size is 0 as well, and the function never arrived here because of the check above.
-			piranha_assert(storage != nullptr);
-			// Default-construct excess elements. We need to do this regardless of where the storage is coming from.
-			// This is also the only place we care about exception handling.
-			size_type i = m_size;
-			try {
-				for (; i < new_size; ++i) {
-					construct(storage + i);
-				}
-			} catch (...) {
-				// Roll back and dealloc.
-				for (size_type j = m_size; j < i; ++j) {
-					destroy(storage + j);
-				}
-				deallocate(storage);
-				throw;
-			}
-			// NOTE: no more exceptions thrown after this point.
-			if (new_storage) {
-				// Move in old elements into the new storage. As we had to increase the capacity,
-				// we know that new_size has to be greater than the old one, hence all old elements
-				// need to be moved over.
-				for (size_type j = 0u; j < m_size; ++j) {
-					construct(storage + j,std::move((*this)[j]));
-				}
-				// Erase the old content and assign new.
-				destroy_and_deallocate();
-				m_capacity = new_size;
-				m_ptr = storage;
-			} else {
-				// Destroy excess elements in the old storage.
-				for (size_type j = new_size; j < m_size; ++j) {
-					destroy(storage + j);
-				}
-			}
-			// In any case, we need to update the size.
-			m_size = new_size;
-		}
-		// Erase element. See the cooresponding code in static_vector.
-		iterator erase(const_iterator it)
-		{
-			piranha_assert(it != end());
-			auto retval = const_cast<iterator>(it);
-			const auto it_f = end() - 1;
-			for (; it != it_f; ++it) {
-				it->~T();
-				::new (static_cast<void *>(const_cast<iterator>(it))) value_type(std::move(*(it + 1)));
-			}
-			it->~T();
-			m_size = static_cast<size_type>(m_size - 1u);
-			return retval;
-		}
-	private:
-		template <typename ... Args>
-		static void construct(pointer p, Args && ... args)
-		{
-			::new (static_cast<void *>(p)) value_type(std::forward<Args>(args)...);
-		}
-		static void destroy(pointer p)
-		{
-			p->~value_type();
-		}
-		// Obtain new storage, and throw an error in case something goes wrong.
-		// NOTE: no need to check for zero, will aready return nullptr in that case.
-		static pointer allocate(const size_type &s)
-		{
-			return static_cast<pointer>(aligned_palloc(0u,static_cast<std::size_t>(s * sizeof(value_type))));
-		}
-		static void deallocate(pointer p)
-		{
-			aligned_pfree(0u,p);
-		}
-		// Common implementation of push_back().
-		template <typename U>
-		void push_back_impl(U &&x)
-		{
-			piranha_assert(consistency_checks());
-			if (unlikely(m_capacity == m_size)) {
-				increase_capacity();
-			}
-			construct(m_ptr + m_size,std::forward<U>(x));
-			++m_size;
-		}
-		void destroy_and_deallocate()
-		{
-			piranha_assert(consistency_checks());
-			for (size_type i = 0u; i < m_size; ++i) {
-				// NOTE: could use POD optimisations here in principle.
-				destroy(m_ptr + i);
-			}
-			// NOTE: no need to check for nullptr, aligned_pfree already does it.
-			deallocate(m_ptr);
-		}
-		// Will try to double the capacity, or, in case this is not possible,
-		// will set the capacity to max_size. If the initial capacity is already max,
-		// then will throw an error.
-		void increase_capacity()
-		{
-			if (unlikely(m_capacity == max_size)) {
-				piranha_throw(std::bad_alloc,);
-			}
-			// NOTE: capacity should double, but without going past max_size, and in case it is zero it should go to 1.
-			const size_type new_capacity = (m_capacity > max_size / 2u) ? max_size : ((m_capacity != 0u) ?
-				static_cast<size_type>(m_capacity * 2u) : static_cast<size_type>(1u));
-			reserve(new_capacity);
-		}
-		bool consistency_checks()
-		{
-			// Size cannot be greater than capacity.
-			if (unlikely(m_size > m_capacity)) {
-				return false;
-			}
-			// If we allocated something, capacity cannot be zero.
-			if (unlikely(m_ptr != nullptr && m_capacity == 0u)) {
-				return false;
-			}
-			// If we have nothing allocated, capacity must be zero.
-			if (unlikely(m_ptr == nullptr && m_capacity != 0u)) {
-				return false;
-			}
-			return true;
-		}
-	private:
-		unsigned char	m_tag;
-		size_type	m_size;
-		size_type	m_capacity;
-		pointer		m_ptr;
-=======
     PIRANHA_TT_CHECK(is_container_element, T);
 
 public:
@@ -699,7 +396,6 @@
     size_type m_size;
     size_type m_capacity;
     pointer m_ptr;
->>>>>>> 1720868b
 };
 
 template <typename T>
