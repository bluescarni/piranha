--- conflicted
+++ resolved
@@ -99,11 +99,8 @@
                                       std::integral_constant<int, 64>
 #endif
                                       >;
-<<<<<<< HEAD
-=======
 
 using detail::mpz_alloc_t;
->>>>>>> b1a8cb6d
 
 // Constructors and assignments.
 struct constructor_tester {
@@ -115,51 +112,31 @@
         std::cout << "Size of " << T::value << ": " << sizeof(int_type) << '\n';
         std::cout << "Alignment of " << T::value << ": " << alignof(int_type) << '\n';
         int_type n;
-<<<<<<< HEAD
-        BOOST_CHECK(n._mp_alloc == 0);
-=======
         BOOST_CHECK(n._mp_alloc == mpz_alloc_t(-1));
->>>>>>> b1a8cb6d
         BOOST_CHECK(n._mp_size == 0);
         BOOST_CHECK(n.m_limbs == limbs_type());
         n.m_limbs[0u] = 4;
         n._mp_size = 1;
         int_type m;
         m = n;
-<<<<<<< HEAD
-        BOOST_CHECK(m._mp_alloc == 0);
-=======
         BOOST_CHECK(m._mp_alloc == mpz_alloc_t(-1));
->>>>>>> b1a8cb6d
         BOOST_CHECK(m._mp_size == 1);
         BOOST_CHECK(m.m_limbs[1u] == 0);
         BOOST_CHECK(m.m_limbs[0u] == 4);
         n.m_limbs[0u] = 5;
         n._mp_size = -1;
         m = std::move(n);
-<<<<<<< HEAD
-        BOOST_CHECK(m._mp_alloc == 0);
-=======
         BOOST_CHECK(m._mp_alloc == mpz_alloc_t(-1));
->>>>>>> b1a8cb6d
         BOOST_CHECK(m._mp_size == -1);
         BOOST_CHECK(m.m_limbs[1u] == 0);
         BOOST_CHECK(m.m_limbs[0u] == 5);
         int_type o(m);
-<<<<<<< HEAD
-        BOOST_CHECK(o._mp_alloc == 0);
-=======
         BOOST_CHECK(o._mp_alloc == mpz_alloc_t(-1));
->>>>>>> b1a8cb6d
         BOOST_CHECK(o._mp_size == -1);
         BOOST_CHECK(o.m_limbs[1u] == 0);
         BOOST_CHECK(o.m_limbs[0u] == 5);
         int_type p(std::move(o));
-<<<<<<< HEAD
-        BOOST_CHECK(p._mp_alloc == 0);
-=======
         BOOST_CHECK(p._mp_alloc == mpz_alloc_t(-1));
->>>>>>> b1a8cb6d
         BOOST_CHECK(p._mp_size == -1);
         BOOST_CHECK(p.m_limbs[1u] == 0);
         BOOST_CHECK(p.m_limbs[0u] == 5);
@@ -2542,12 +2519,8 @@
         BOOST_CHECK(n.is_static());
         n.promote();
         BOOST_CHECK(!n.is_static());
-<<<<<<< HEAD
-        BOOST_CHECK(n.g_dy()._mp_alloc > 0);
-=======
         // NOTE: in recent GMP versions this could be zero (lazy init).
         BOOST_CHECK(n.g_dy()._mp_alloc >= 0);
->>>>>>> b1a8cb6d
         BOOST_CHECK(n.g_dy()._mp_d != nullptr);
         // Copy ctor tests.
         int_type n1;
